ci:
  autoupdate_schedule: quarterly

repos:
  - repo: https://github.com/pre-commit/pre-commit-hooks
    rev: v4.3.0
    hooks:
      - id: check-added-large-files
        args: [ '--maxkb=1000' ]
      - id: check-case-conflict
      - id: check-merge-conflict
      - id: check-symlinks
      - id: check-yaml
      - id: check-toml
      - id: debug-statements
      - id: end-of-file-fixer
      - id: mixed-line-ending
      - id: requirements-txt-fixer
      - id: trailing-whitespace
      - id: detect-private-key
#      - id: name-tests-test  # TODO: rename tests correctly?
      - id: fix-byte-order-marker
      - id: check-ast
  - repo: local
    hooks:
      - id: doc arg replacer
        name: docarg
        entry: utils/api/replace_argdocs.py
        language: python
        always_run: true
        additional_dependencies: [ pyyaml ]

  - repo: https://github.com/myint/docformatter
    rev: v1.4
    hooks:
      - id: docformatter
        args: [ -r, --in-place, --wrap-descriptions, '120', --wrap-summaries, '120', -- ]

  - repo: https://github.com/mattlqx/pre-commit-sign
    rev: v1.1.3
    hooks:
      - id: sign-commit
  - repo: https://github.com/pre-commit/pygrep-hooks
    rev: v1.9.0
    hooks:
      - id: python-use-type-annotations
      - id: python-check-mock-methods
      - id: python-no-eval
      - id: rst-backticks
      - id: rst-directive-colons

  - repo: https://github.com/asottile/pyupgrade
    rev: v2.34.0
    hooks:
      - id: pyupgrade
        args: [ --py37-plus ]

  - repo: https://github.com/asottile/setup-cfg-fmt
    rev: v1.20.1
    hooks:
    - id: setup-cfg-fmt
      args: [--max-py-version=3.10]

  # Notebook formatting
  - repo: https://github.com/nbQA-dev/nbQA
    rev: 1.3.1
    hooks:
      - id: nbqa-isort
        additional_dependencies: [ isort==5.6.4 ]

      - id: nbqa-pyupgrade
        additional_dependencies: [ pyupgrade==2.7.4 ]
        args: [ --py37-plus ]

  - repo: https://github.com/mgedmin/check-manifest
    rev: '0.48'
    hooks:
      - id: check-manifest
        stages: [ manual ]


  - repo: https://github.com/roy-ht/pre-commit-jupyter
    rev: v1.2.1
    hooks:
      - id: jupyter-notebook-cleanup

  - repo: https://github.com/sondrelg/pep585-upgrade
    rev: 'v1.0'
    hooks:
      - id: upgrade-type-hints
        args: [ '--futures=true' ]

<<<<<<< HEAD
  - repo: https://github.com/psf/black
=======
  - repo: https://github.com/shssoichiro/oxipng
    rev: acdd66b4c5a5fda8b08281ad9b3216327b6847b4
    hooks:
      - id: oxipng



  - repo: https://github.com/ambv/black
>>>>>>> 7ef35bf3
    rev: 22.6.0
    hooks:
      - id: black
        language_version: python3<|MERGE_RESOLUTION|>--- conflicted
+++ resolved
@@ -90,18 +90,12 @@
       - id: upgrade-type-hints
         args: [ '--futures=true' ]
 
-<<<<<<< HEAD
-  - repo: https://github.com/psf/black
-=======
   - repo: https://github.com/shssoichiro/oxipng
     rev: acdd66b4c5a5fda8b08281ad9b3216327b6847b4
     hooks:
       - id: oxipng
 
-
-
-  - repo: https://github.com/ambv/black
->>>>>>> 7ef35bf3
+  - repo: https://github.com/psf/black
     rev: 22.6.0
     hooks:
       - id: black
