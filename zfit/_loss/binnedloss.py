#  Copyright (c) 2024 zfit

from __future__ import annotations

from collections.abc import Iterable

import numpy as np
import tensorflow as tf
from uhi.typing.plottable import PlottableHistogram

from .. import z
from ..core.interfaces import ZfitBinnedData, ZfitBinnedPDF, ZfitParameter
from ..core.loss import BaseLoss
from ..util import ztyping
from ..util.checks import NONE
from ..util.container import convert_to_container
from ..util.warnings import warn_advanced_feature
from ..util.ztyping import ConstraintsInputType, OptionsInputType
from ..z import numpy as znp


@z.function(wraps="tensor", keepalive=True)
def _spd_transform(values, probs, variances):
    """Transform the data to the SPD form.

    Scaled Poisson distribution from Bohm and Zech, NIMA 748 (2014) 1-6

    The scale is >= 1 to ensure that empty data bins are handled correctly.

    Args:
        values: Data values, the counts in each bin.
        probs: Data probabilities, the expected counts in each bin.
        variances: Data variances, the variances of the counts in each bin.

    Returns:
        The transformed probabilities and values.
    """
    # Scaled Poisson distribution from Bohm and Zech, NIMA 748 (2014) 1-6
    scale = znp.maximum(values * tf.math.reciprocal_no_nan(variances), znp.ones_like(values))
    probs = probs * scale
    values = values * scale
    return probs, values


@z.function(wraps="tensor", keepalive=True)
def poisson_loss_calc(probs, values, log_offset=None, variances=None):
    """Calculate the Poisson log probability for a given set of data.

    Args:
        probs: Probabilities of the data, i.e., the expected number of events in each bin.
        values: Values of the data, i.e., the number of events in each bin.
        log_offset: Optional offset to be added to the loss. Useful for adding a constant to the loss to improve
            numerical stability.
        variances: (currently ignored)
    Returns:
        The Poisson log probability for the given data.
    """
    # Optional variances of the data. If not None, the Poisson loss is calculated using the
    #             scaled Poisson distribution from Bohm and Zech, NIMA 748 (2014) 1-6
    if log_offset is None:
        log_offset = False
    use_offset = log_offset is not False
    if False:  # TODO: this gives very different uncertainties?  if fixed, rechange the docs
        values, probs = _spd_transform(values, probs, variances=variances)
    values += znp.asarray(1e-307, dtype=znp.float64)
    probs += znp.asarray(1e-307, dtype=znp.float64)
    poisson_term = tf.nn.log_poisson_loss(
        values,
        znp.log(probs),
        compute_full_loss=not use_offset,  # TODO: correct offset
    )  # TODO: optimization?

    # cross-check
    # import tensorflow_probability as tfp
    # poisson_dist = tfp.distributions.Poisson(rate=probs)
    # poisson_term = -poisson_dist.log_prob(values)
    if use_offset:
        log_offset = znp.asarray(log_offset, dtype=znp.float64)
        poisson_term += log_offset
    return poisson_term


class BaseBinned(BaseLoss):
    def __init__(
        self,
        model: ztyping.BinnedPDFInputType,
        data: ztyping.BinnedDataInputType,
        constraints: ConstraintsInputType = None,
        options: OptionsInputType = None,
    ):
        model = convert_to_container(model)
        data = convert_to_container(data)
        from zfit._data.binneddatav1 import BinnedData

        data = [
            (
                BinnedData.from_hist(d)
                if (isinstance(d, PlottableHistogram) and not isinstance(d, ZfitBinnedData))
                else d
            )
            for d in data
        ]
        not_binned_pdf = [mod for mod in model if not isinstance(mod, ZfitBinnedPDF)]
        not_binned_data = [dat for dat in data if not isinstance(dat, ZfitBinnedData)]
        not_binned_pdf_msg = (
            "The following PDFs are not binned but need to be. They can be wrapped in an "
            f"BinnedFromUnbinnedPDF. {not_binned_pdf} "
        )
        not_binned_data_msg = (
            "The following datasets are not binned but need to be. They can be converted to a binned "
            f"using the `to_binned` method. {not_binned_data}"
        )
        error_msg = ""
        if not_binned_pdf:
            error_msg += not_binned_pdf_msg
        if not_binned_data:
            error_msg += not_binned_data_msg
        if error_msg:
            raise ValueError(error_msg)

        super().__init__(
            model=model,
            data=data,
            constraints=constraints,
            fit_range=None,
            options=options,
        )

    def create_new(
        self,
        model: ztyping.BinnedPDFInputType = NONE,
        data: ztyping.BinnedDataInputType = NONE,
        constraints: ConstraintsInputType = NONE,
        options: OptionsInputType = NONE,
    ):
        r"""Create a new binned loss of this type. This is preferrable over creating a new instance in most cases.

        Internals, such as certain optimizations will be shared and therefore the loss is made comparable.

        If something is not given, it will be taken from the current loss.

        Args:
            model: |@doc:loss.binned.init.model| Binned PDF(s) that return the normalized probability
               (``rel_counts`` or ``counts``) for
               *data* under the given parameters.
               If multiple model and data are given, they will be used
               in the same order to do a simultaneous fit. |@docend:loss.binned.init.model|
            data: |@doc:loss.binned.init.data| Binned dataset that will be given to the *model*.
               If multiple model and data are given, they will be used
               in the same order to do a simultaneous fit. |@docend:loss.binned.init.data|
            constraints: |@doc:loss.init.constraints| Auxiliary measurements ("constraints")
               that add a likelihood term to the loss.

               .. math::
                 \mathcal{L}(\theta) = \mathcal{L}_{unconstrained} \prod_{i} f_{constr_i}(\theta)

               Usually, an auxiliary measurement -- by its very nature -S  should only be added once
               to the loss. zfit does not automatically deduplicate constraints if they are given
               multiple times, leaving the freedom for arbitrary constructs.

               Constraints can also be used to restrict the loss by adding any kinds of penalties. |@docend:loss.init.constraints|
            options: |@doc:loss.init.options| Additional options (as a dict) for the loss.
               Current possibilities include:

               - 'subtr_const' (default True): subtract from each points
                 log probability density a constant that
                 is approximately equal to the average log probability
                 density in the very first evaluation before
                 the summation. This brings the initial loss value closer to 0 and increases,
                 especially for large datasets, the numerical stability.

                 The value will be stored ith 'subtr_const_value' and can also be given
                 directly.

                 The subtraction should not affect the minimum as the absolute
                 value of the NLL is meaningless. However,
                 with this switch on, one cannot directly compare
                 different likelihoods absolute value as the constant
                 may differ! Use ``create_new`` in order to have a comparable likelihood
                 between different losses or use the ``full`` argument in the value function
                 to calculate the full loss with all constants.


               These settings may extend over time. In order to make sure that a loss is the
               same under the same data, make sure to use ``create_new`` instead of instantiating
               a new loss as the former will automatically overtake any relevant constants
               and behavior. |@docend:loss.init.options|

        Returns:
        """
        if model is NONE:
            model = self.model
        if data is NONE:
            data = self.data
        if constraints is NONE:
            constraints = self.constraints
            if constraints is not None:
                constraints = constraints.copy()
        if options is NONE:
            options = self._options
            if isinstance(options, dict):
                options = options.copy()
        return type(self)(model=model, data=data, constraints=constraints, options=options)


class ExtendedBinnedNLL(BaseBinned):
    def __init__(
        self,
        model: ztyping.BinnedPDFInputType,
        data: ztyping.BinnedDataInputType,
        constraints: ConstraintsInputType = None,
        options: OptionsInputType = None,
    ):
        r"""Extended binned likelihood using the expected number of events per bin with a poisson probability.

            The binned likelihood is defined as

            .. math::
                \mathcal{L} = \product \mathcal{poiss}(N_{modelbin_i}, N_{databin_i})
                = N_{databin_i}^{N_{modelbin_i}} \frac{e^{- N_{databin_i}}}{N_{modelbin_i}!}


            where :math:`databin_i` is the :math:`i^{th}` bin in the data and
            :math:`modelbin_i` is the :math:`i^{th}` bin of the model, the expected counts.

            |@doc:loss.init.explain.simultaneous| A simultaneous fit can be performed by giving one or more ``model``, ``data``, to the loss. The
        length of each has to match the length of the others

        .. math::
            \mathcal{L}_{simultaneous}(\theta | {data_0, data_1, ..., data_n})
            = \prod_{i} \mathcal{L}(\theta_i, data_i)

        where :math:`\theta_i` is a set of parameters and
        a subset of :math:`\theta` |@docend:loss.init.explain.simultaneous|

            |@doc:loss.init.explain.negativelog| For optimization purposes, it is often easier
        to minimize a function and to use a log transformation. The actual loss is given by

        .. math::
             \mathcal{L} = - \sum_{i}^{n} ln(f(\theta|x_i))

        and therefore being called "negative log ..." |@docend:loss.init.explain.negativelog|

            Args:
                model: |@doc:loss.binned.init.model| Binned PDF(s) that return the normalized probability
               (``rel_counts`` or ``counts``) for
               *data* under the given parameters.
               If multiple model and data are given, they will be used
               in the same order to do a simultaneous fit. |@docend:loss.binned.init.model|
                data: |@doc:loss.binned.init.data| Binned dataset that will be given to the *model*.
               If multiple model and data are given, they will be used
               in the same order to do a simultaneous fit. |@docend:loss.binned.init.data|
                constraints: |@doc:loss.init.constraints| Auxiliary measurements ("constraints")
               that add a likelihood term to the loss.

               .. math::
                 \mathcal{L}(\theta) = \mathcal{L}_{unconstrained} \prod_{i} f_{constr_i}(\theta)

               Usually, an auxiliary measurement -- by its very nature -S  should only be added once
               to the loss. zfit does not automatically deduplicate constraints if they are given
               multiple times, leaving the freedom for arbitrary constructs.

               Constraints can also be used to restrict the loss by adding any kinds of penalties. |@docend:loss.init.constraints|
                options: |@doc:loss.init.options| Additional options (as a dict) for the loss.
               Current possibilities include:

               - 'subtr_const' (default True): subtract from each points
                 log probability density a constant that
                 is approximately equal to the average log probability
                 density in the very first evaluation before
                 the summation. This brings the initial loss value closer to 0 and increases,
                 especially for large datasets, the numerical stability.

                 The value will be stored ith 'subtr_const_value' and can also be given
                 directly.

                 The subtraction should not affect the minimum as the absolute
                 value of the NLL is meaningless. However,
                 with this switch on, one cannot directly compare
                 different likelihoods absolute value as the constant
                 may differ! Use ``create_new`` in order to have a comparable likelihood
                 between different losses or use the ``full`` argument in the value function
                 to calculate the full loss with all constants.


               These settings may extend over time. In order to make sure that a loss is the
               same under the same data, make sure to use ``create_new`` instead of instantiating
               a new loss as the former will automatically overtake any relevant constants
               and behavior. |@docend:loss.init.options|
        """

        # readd below if fixed
        #     |@doc:loss.init.explain.spdtransform| A scaled Poisson
        self._errordef = 0.5
        super().__init__(model=model, data=data, constraints=constraints, options=options)

    @z.function(wraps="loss", keepalive=True)
    def _loss_func(
        self,
        model: Iterable[ZfitBinnedPDF],
        data: Iterable[ZfitBinnedData],
        fit_range,
        constraints,
        log_offset,
    ):
        del fit_range
        poisson_terms = []
        for mod, dat in zip(model, data):
            values = dat.values(  # TODO: right order of model and data?
                # obs=mod.obs
            )
            variances = dat.variances()
            probs = mod.counts(dat)
            poisson_term = poisson_loss_calc(probs, values, log_offset, variances)
            poisson_term_summed = znp.sum(poisson_term)
            poisson_terms.append(poisson_term_summed)  # TODO: change None
        nll = znp.sum(poisson_terms)

        if constraints:
            log_offset_val = (
                0.0 if log_offset is False else log_offset
            )  # we need to check identity, cannot do runtime conditional if jitted
            log_offset_val = znp.asarray(log_offset_val, dtype=znp.float64)
            constraints = z.reduce_sum([c.value() - log_offset_val * len(c.get_params()) for c in constraints])
            nll += constraints

        return nll

    @property
    def is_extended(self):
        return True

    def _get_params(
        self,
        floating: bool | None = True,
        is_yield: bool | None = None,
        extract_independent: bool | None = True,
    ) -> set[ZfitParameter]:
        return super()._get_params(floating, is_yield, extract_independent)


class BinnedNLL(BaseBinned):
    def __init__(
        self,
        model: ztyping.BinnedPDFInputType,
        data: ztyping.BinnedDataInputType,
        constraints: ConstraintsInputType = None,
        options: OptionsInputType = None,
    ):
        r"""Binned negative log likelihood.

            The binned likelihood is the binned version of :py:class:`~zfit.loss.UnbinnedNLL`. It is defined as

            .. math::
                \\mathcal{L} = \\product \\mathcal{poiss}(N_{modelbin_i}, N_{databin_i}) = N_{databin_i}^{N_{modelbin_i}} \frac{e^{- N_{databin_i}}}{N_{modelbin_i}!}


            where :math:`databin_i` is the :math:`i^{th}` bin in the data and
            :math:`modelbin_i` is the :math:`i^{th}` bin of the model multiplied by the total number of events in data.

            |@doc:loss.init.explain.simultaneous| A simultaneous fit can be performed by giving one or more ``model``, ``data``, to the loss. The
        length of each has to match the length of the others

        .. math::
            \mathcal{L}_{simultaneous}(\theta | {data_0, data_1, ..., data_n})
            = \prod_{i} \mathcal{L}(\theta_i, data_i)

        where :math:`\theta_i` is a set of parameters and
        a subset of :math:`\theta` |@docend:loss.init.explain.simultaneous|

            |@doc:loss.init.explain.negativelog| For optimization purposes, it is often easier
        to minimize a function and to use a log transformation. The actual loss is given by

        .. math::
             \mathcal{L} = - \sum_{i}^{n} ln(f(\theta|x_i))

        and therefore being called "negative log ..." |@docend:loss.init.explain.negativelog|

            Args:
                model: |@doc:loss.binned.init.model| Binned PDF(s) that return the normalized probability
               (``rel_counts`` or ``counts``) for
               *data* under the given parameters.
               If multiple model and data are given, they will be used
               in the same order to do a simultaneous fit. |@docend:loss.binned.init.model|
                data: |@doc:loss.binned.init.data| Binned dataset that will be given to the *model*.
               If multiple model and data are given, they will be used
               in the same order to do a simultaneous fit. |@docend:loss.binned.init.data|
                constraints: |@doc:loss.init.constraints| Auxiliary measurements ("constraints")
               that add a likelihood term to the loss.

               .. math::
                 \mathcal{L}(\theta) = \mathcal{L}_{unconstrained} \prod_{i} f_{constr_i}(\theta)

               Usually, an auxiliary measurement -- by its very nature -S  should only be added once
               to the loss. zfit does not automatically deduplicate constraints if they are given
               multiple times, leaving the freedom for arbitrary constructs.

               Constraints can also be used to restrict the loss by adding any kinds of penalties. |@docend:loss.init.constraints|
                options: |@doc:loss.init.options| Additional options (as a dict) for the loss.
               Current possibilities include:

               - 'subtr_const' (default True): subtract from each points
                 log probability density a constant that
                 is approximately equal to the average log probability
                 density in the very first evaluation before
                 the summation. This brings the initial loss value closer to 0 and increases,
                 especially for large datasets, the numerical stability.

                 The value will be stored ith 'subtr_const_value' and can also be given
                 directly.

                 The subtraction should not affect the minimum as the absolute
                 value of the NLL is meaningless. However,
                 with this switch on, one cannot directly compare
                 different likelihoods absolute value as the constant
                 may differ! Use ``create_new`` in order to have a comparable likelihood
                 between different losses or use the ``full`` argument in the value function
                 to calculate the full loss with all constants.


               These settings may extend over time. In order to make sure that a loss is the
               same under the same data, make sure to use ``create_new`` instead of instantiating
               a new loss as the former will automatically overtake any relevant constants
               and behavior. |@docend:loss.init.options|
        """

        # readd below if fixed
        #            |@doc:loss.init.explain.spdtransform| A scaled Poisson distribution is...
        self._errordef = 0.5
        super().__init__(model=model, data=data, constraints=constraints, options=options)
        extended_pdfs = [pdf for pdf in self.model if pdf.is_extended]
        if extended_pdfs and type(self) == BinnedNLL:
            warn_advanced_feature(
                f"Extended PDFs ({extended_pdfs}) are given to a normal BinnedNLL. "
                f" This won't take the yield "
                "into account and simply treat the PDFs as non-extended PDFs. To create an "
                "extended NLL, use the `ExtendedBinnedNLL`.",
                identifier="extended_in_BinnedNLL",
            )

    @z.function(wraps="loss", keepalive=True)
    def _loss_func(
        self,
        model: Iterable[ZfitBinnedPDF],
        data: Iterable[ZfitBinnedData],
        fit_range,
        constraints,
        log_offset,
    ):
        del fit_range
        poisson_terms = []
        for mod, dat in zip(model, data):
            values = dat.values(  # TODO: right order of model and data?
                # obs=mod.obs
            )
            variances = dat.variances()
            probs = mod.rel_counts(dat)
            probs *= znp.sum(values)
            poisson_term = poisson_loss_calc(probs, values, log_offset, variances)
            poisson_term_summed = znp.sum(poisson_term)
            poisson_terms.append(poisson_term_summed)
        nll = znp.sum(poisson_terms)

        if constraints:
            log_offset_val = (
                0.0 if log_offset is False else log_offset
            )  # we need to check identity, cannot do runtime conditional if jitted
            log_offset_val = znp.asarray(log_offset_val, dtype=znp.float64)
            constraints = z.reduce_sum([c.value() - log_offset_val * len(c.get_params()) for c in constraints])
            nll += constraints

        return nll

    @property
    def is_extended(self):
        return False

    def _get_params(
        self,
        floating: bool | None = True,
        is_yield: bool | None = None,
        extract_independent: bool | None = True,
    ) -> set[ZfitParameter]:
        if not self.is_extended:
            is_yield = False  # the loss does not depend on the yields
        return super()._get_params(floating, is_yield, extract_independent)


@z.function(wraps="tensor", keepalive=True)
def chi2_loss_calc(probs, values, variances, log_offset=None, ignore_empty=None):
    """Calculate the chi2 for a given set of data.

    Args:
        probs: Probabilities of the data, i.e. the expected number of events in each bin.
        values: Values of the data, i.e. the number of events in each
            bin.
        variances: Data variances, the variances of the counts in each bin.
        log_offset: Optional offset to be added to the loss. Useful for adding a constant to the loss to improve
            numerical stability.
        ignore_empty: If True, empty bins are ignored.
    Returns:
        The chi2 for the given data.
    """

    if log_offset is None:
        log_offset = False
    if ignore_empty is None:
        ignore_empty = True
    chi2_term = tf.math.squared_difference(probs, values)
    one_over_var = tf.math.reciprocal_no_nan(variances) if ignore_empty else tf.math.reciprocal(variances)
    chi2_term *= one_over_var
    if log_offset is not False:
        log_offset = znp.asarray(log_offset, dtype=znp.float64)
        chi2_term += log_offset
    return znp.sum(chi2_term)


def _check_small_counts_chi2(data, ignore_empty):
    for dat in data:
        variances = dat.variances()
        smaller_than_six = dat.values() < 6
        if variances is None:
            msg = f"variances cannot be None for Chi2: {dat}"
            raise ValueError(msg)
        if np.any(variances <= 0) and not ignore_empty:
            msg = f"Variances of {dat} contains zeros or negative numbers, cannot calculate chi2." f" {variances}"
            raise ValueError(msg)
        if np.any(smaller_than_six):
            warn_advanced_feature(
                f"Some values in {dat} are < 6, the chi2 assumption of gaussian distributed"
                f" uncertainties most likely won't hold anymore. Use Chi2 for large samples."
                f"For smaller samples, consider using (Extended)BinnedNLL (or an unbinned fit).",
                identifier="chi2_counts_small",
            )


class BinnedChi2(BaseBinned):
    def __init__(
        self,
        model: ztyping.BinnedPDFInputType,
        data: ztyping.BinnedDataInputType,
        constraints: ConstraintsInputType = None,
        options: OptionsInputType = None,
    ):
        r"""Binned Chi2 loss, using the :math:`N_{tot} from the data.

            .. math::
                \chi^2 = \sum_{\mathrm{bins}} \left( \frac{N_\mathrm{PDF,bin} - N_\mathrm{Data,bin}}{\sigma_\mathrm{Data,bin}} \right)^2

            where

            .. math::
                N_\mathrm{PDF,bin} = \mathrm{pdf}(\text{integral}) \cdot N_\mathrm{Data,tot}
                \sigma_\mathrm{bin} = \text{variance}

            with `variance` the value of :class:`~zfit.data.BinnedData.variances` of the binned data.

            |@doc:loss.init.binned.explain.chi2zeros| If the dataset has empty bins, the errors
        will be zero and :math:`\chi^2` is undefined. Two possibilities are available and
        can be given as an option:

        - "empty": "ignore" will ignore all bins with zero entries and won't count to the loss
        - "errors": "expected" will use the expected counts from the model
          with a Poissonian uncertainty |@docend:loss.init.binned.explain.chi2zeros|

            Args:
                model: |@doc:loss.binned.init.model| Binned PDF(s) that return the normalized probability
               (``rel_counts`` or ``counts``) for
               *data* under the given parameters.
               If multiple model and data are given, they will be used
               in the same order to do a simultaneous fit. |@docend:loss.binned.init.model|
                data: |@doc:loss.binned.init.data| Binned dataset that will be given to the *model*.
               If multiple model and data are given, they will be used
               in the same order to do a simultaneous fit. |@docend:loss.binned.init.data|
                constraints: |@doc:loss.init.constraints| Auxiliary measurements ("constraints")
               that add a likelihood term to the loss.

               .. math::
                 \mathcal{L}(\theta) = \mathcal{L}_{unconstrained} \prod_{i} f_{constr_i}(\theta)

               Usually, an auxiliary measurement -- by its very nature -S  should only be added once
               to the loss. zfit does not automatically deduplicate constraints if they are given
               multiple times, leaving the freedom for arbitrary constructs.

               Constraints can also be used to restrict the loss by adding any kinds of penalties. |@docend:loss.init.constraints|
                options: |@doc:loss.init.options| Additional options (as a dict) for the loss.
               Current possibilities include:

               - 'subtr_const' (default True): subtract from each points
                 log probability density a constant that
                 is approximately equal to the average log probability
                 density in the very first evaluation before
                 the summation. This brings the initial loss value closer to 0 and increases,
                 especially for large datasets, the numerical stability.

                 The value will be stored ith 'subtr_const_value' and can also be given
                 directly.

                 The subtraction should not affect the minimum as the absolute
                 value of the NLL is meaningless. However,
                 with this switch on, one cannot directly compare
                 different likelihoods absolute value as the constant
                 may differ! Use ``create_new`` in order to have a comparable likelihood
                 between different losses or use the ``full`` argument in the value function
                 to calculate the full loss with all constants.


               These settings may extend over time. In order to make sure that a loss is the
               same under the same data, make sure to use ``create_new`` instead of instantiating
               a new loss as the former will automatically overtake any relevant constants
               and behavior. |@docend:loss.init.options|
        """
        self._errordef = 1.0
        if options is None:
            options = {}
        if options.get("empty") is None:
            options["empty"] = "ignore"
        if options.get("errors") is None:
            options["errors"] = "data"
        super().__init__(model=model, data=data, constraints=constraints, options=options)
        extended_pdfs = [pdf for pdf in self.model if pdf.is_extended]
        if extended_pdfs and type(self) == BinnedChi2:
            warn_advanced_feature(
                f"Extended PDFs ({extended_pdfs}) are given to a normal BinnedChi2. "
                f" This won't take the yield "
                "into account and simply treat the PDFs as non-extended PDFs. To create an "
                "extended loss, use the `ExtendedBinnedChi2`.",
                identifier="extended_in_BinnedChi2",
            )

<<<<<<< HEAD
    def check_precompile(self, force=False):
        needs_compile = super().check_precompile(force=force)
        if needs_compile:
            ignore_empty = (
                self._options.get("empty") == "ignore"
                or self._options.get("errors") == "expected"
            )
            data = self.data
            _check_small_counts_chi2(data, ignore_empty)
        return needs_compile
=======
    def _precompile(self):
        super()._precompile()
        ignore_empty = self._options.get("empty") == "ignore" or self._options.get("errors") == "expected"
        data = self.data
        _check_small_counts_chi2(data, ignore_empty)
>>>>>>> 0aefec13

    @z.function(wraps="loss", keepalive=True)
    def _loss_func(
        self,
        model: Iterable[ZfitBinnedPDF],
        data: Iterable[ZfitBinnedData],
        fit_range,
        constraints,
        log_offset,
    ):
        del fit_range
        ignore_empty = self._options.get("empty") == "ignore"
        chi2_terms = []
        log_offset_val = 0.0 if log_offset is False else log_offset
        log_offset_val = znp.asarray(log_offset_val, dtype=znp.float64)

        for mod, dat in zip(model, data):
            values = dat.values(  # TODO: right order of model and data?
                # obs=mod.obs
            )
            probs = mod.rel_counts(dat)
            probs *= znp.sum(values)

            variance_method = self._options.get("errors")
            if variance_method == "expected":
                variances = znp.sqrt(probs + znp.asarray(1e-307, dtype=znp.float64))
            elif variance_method == "data":
                variances = dat.variances()
            else:
                raise ValueError()
            if variances is None:
                msg = f"variances cannot be None for Chi2: {dat}"
                raise ValueError(msg)

            chi2_term = chi2_loss_calc(probs, values, variances, log_offset, ignore_empty=ignore_empty)
            chi2_terms.append(chi2_term)
        chi2_term = znp.sum(chi2_terms)

        if constraints:
            constraints = z.reduce_sum([c.value() - log_offset_val for c in constraints])
            chi2_term += constraints

        return chi2_term

    @property
    def is_extended(self):
        return False

    def _get_params(
        self,
        floating: bool | None = True,
        is_yield: bool | None = None,
        extract_independent: bool | None = True,
    ) -> set[ZfitParameter]:
        if not self.is_extended:
            is_yield = False  # the loss does not depend on the yields
        return super()._get_params(floating, is_yield, extract_independent)


class ExtendedBinnedChi2(BaseBinned):
    def __init__(
        self,
        model: ztyping.BinnedPDFInputType,
        data: ztyping.BinnedDataInputType,
        constraints: ConstraintsInputType = None,
        options: OptionsInputType = None,
    ):
        r"""Binned Chi2 loss, using the :math:`N_{tot} from the PDF.

            .. math::
                \chi^2 = \sum_{\mathrm{bins}} \left( \frac{N_\mathrm{PDF,bin} - N_\mathrm{Data,bin}}{\sigma_\mathrm{Data,bin}} \right)^2

            where

            .. math::
                N_\mathrm{PDF,bin} = \mathrm{pdf}(\text{integral}) \cdot N_\mathrm{PDF,expected}
                \sigma_\mathrm{bin} = \text{variance}

            with `variance` the value of :class:`~zfit.data.BinnedData.variances` of the binned data.

            |@doc:loss.init.binned.explain.chi2zeros| If the dataset has empty bins, the errors
        will be zero and :math:`\chi^2` is undefined. Two possibilities are available and
        can be given as an option:

        - "empty": "ignore" will ignore all bins with zero entries and won't count to the loss
        - "errors": "expected" will use the expected counts from the model
          with a Poissonian uncertainty |@docend:loss.init.binned.explain.chi2zeros|


        Args:
            model: |@doc:loss.binned.init.model| Binned PDF(s) that return the normalized probability
               (``rel_counts`` or ``counts``) for
               *data* under the given parameters.
               If multiple model and data are given, they will be used
               in the same order to do a simultaneous fit. |@docend:loss.binned.init.model|
                data: |@doc:loss.binned.init.data| Binned dataset that will be given to the *model*.
               If multiple model and data are given, they will be used
               in the same order to do a simultaneous fit. |@docend:loss.binned.init.data|
                constraints: |@doc:loss.init.constraints| Auxiliary measurements ("constraints")
               that add a likelihood term to the loss.

               .. math::
                 \mathcal{L}(\theta) = \mathcal{L}_{unconstrained} \prod_{i} f_{constr_i}(\theta)

               Usually, an auxiliary measurement -- by its very nature -S  should only be added once
               to the loss. zfit does not automatically deduplicate constraints if they are given
               multiple times, leaving the freedom for arbitrary constructs.

               Constraints can also be used to restrict the loss by adding any kinds of penalties. |@docend:loss.init.constraints|
                options: |@doc:loss.init.options| Additional options (as a dict) for the loss.
               Current possibilities include:

               - 'subtr_const' (default True): subtract from each points
                 log probability density a constant that
                 is approximately equal to the average log probability
                 density in the very first evaluation before
                 the summation. This brings the initial loss value closer to 0 and increases,
                 especially for large datasets, the numerical stability.

                 The value will be stored ith 'subtr_const_value' and can also be given
                 directly.

                 The subtraction should not affect the minimum as the absolute
                 value of the NLL is meaningless. However,
                 with this switch on, one cannot directly compare
                 different likelihoods absolute value as the constant
                 may differ! Use ``create_new`` in order to have a comparable likelihood
                 between different losses or use the ``full`` argument in the value function
                 to calculate the full loss with all constants.


               These settings may extend over time. In order to make sure that a loss is the
               same under the same data, make sure to use ``create_new`` instead of instantiating
               a new loss as the former will automatically overtake any relevant constants
               and behavior. |@docend:loss.init.options|
        """
        self._errordef = 1.0
        if options is None:
            options = {}
        if options.get("empty") is None:
            options["empty"] = "ignore"
        if options.get("errors") is None:
            options["errors"] = "data"
        super().__init__(model=model, data=data, constraints=constraints, options=options)

<<<<<<< HEAD
    def check_precompile(self):
        need_compile = super().check_precompile()
        if need_compile:
            ignore_empty = (
                self._options.get("empty") == "ignore"
                or self._options.get("errors") == "expected"
            )
            data = self.data
            _check_small_counts_chi2(data, ignore_empty)
        return need_compile
=======
    def _precompile(self):
        super()._precompile()
        ignore_empty = self._options.get("empty") == "ignore" or self._options.get("errors") == "expected"
        data = self.data
        _check_small_counts_chi2(data, ignore_empty)
>>>>>>> 0aefec13

    @z.function(wraps="loss", keepalive=True)
    def _loss_func(
        self,
        model: Iterable[ZfitBinnedPDF],
        data: Iterable[ZfitBinnedData],
        fit_range,
        constraints,
        log_offset,
    ):
        del fit_range
        ignore_empty = self._options.get("empty") == "ignore"
        chi2_terms = []
        log_offset_val = 0.0 if log_offset is False else log_offset
        log_offset_val = znp.asarray(log_offset_val, dtype=znp.float64)
        for mod, dat in zip(model, data):
            values = dat.values(  # TODO: right order of model and data?
                # obs=mod.obs
            )
            probs = mod.counts(dat)
            variance_method = self._options.get("errors")
            if variance_method == "expected":
                variances = znp.sqrt(probs + znp.asarray(1e-307, dtype=znp.float64))
            elif variance_method == "data":
                variances = dat.variances()
            else:
                msg = f"Variance method {variance_method} not supported"
                raise ValueError(msg)
            if variances is None:
                msg = f"variances cannot be None for Chi2: {dat}"
                raise ValueError(msg)

            chi2_term = chi2_loss_calc(probs, values, variances, log_offset, ignore_empty=ignore_empty)
            chi2_terms.append(chi2_term)
        chi2_term = znp.sum(chi2_terms)

        if constraints:
            constraints = z.reduce_sum([c.value() - log_offset_val for c in constraints])
            chi2_term += constraints

        return chi2_term

    @property
    def is_extended(self):
        return True<|MERGE_RESOLUTION|>--- conflicted
+++ resolved
@@ -628,24 +628,14 @@
                 identifier="extended_in_BinnedChi2",
             )
 
-<<<<<<< HEAD
     def check_precompile(self, force=False):
         needs_compile = super().check_precompile(force=force)
         if needs_compile:
-            ignore_empty = (
-                self._options.get("empty") == "ignore"
-                or self._options.get("errors") == "expected"
-            )
+            ignore_empty = self._options.get("empty") == "ignore" or self._options.get("errors") == "expected"
+
             data = self.data
             _check_small_counts_chi2(data, ignore_empty)
         return needs_compile
-=======
-    def _precompile(self):
-        super()._precompile()
-        ignore_empty = self._options.get("empty") == "ignore" or self._options.get("errors") == "expected"
-        data = self.data
-        _check_small_counts_chi2(data, ignore_empty)
->>>>>>> 0aefec13
 
     @z.function(wraps="loss", keepalive=True)
     def _loss_func(
@@ -791,24 +781,14 @@
             options["errors"] = "data"
         super().__init__(model=model, data=data, constraints=constraints, options=options)
 
-<<<<<<< HEAD
     def check_precompile(self):
         need_compile = super().check_precompile()
         if need_compile:
-            ignore_empty = (
-                self._options.get("empty") == "ignore"
-                or self._options.get("errors") == "expected"
-            )
+            ignore_empty = self._options.get("empty") == "ignore" or self._options.get("errors") == "expected"
+
             data = self.data
             _check_small_counts_chi2(data, ignore_empty)
         return need_compile
-=======
-    def _precompile(self):
-        super()._precompile()
-        ignore_empty = self._options.get("empty") == "ignore" or self._options.get("errors") == "expected"
-        data = self.data
-        _check_small_counts_chi2(data, ignore_empty)
->>>>>>> 0aefec13
 
     @z.function(wraps="loss", keepalive=True)
     def _loss_func(
