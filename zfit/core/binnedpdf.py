#  Copyright (c) 2024 zfit

from __future__ import annotations

from typing import TYPE_CHECKING

if TYPE_CHECKING:
    import zfit

import operator
from collections.abc import Callable, Iterable
from contextlib import suppress
from functools import reduce

import numpy as np
import tensorflow as tf
import tensorflow_probability as tfp
from uhi.typing.plottable import PlottableHistogram

import zfit
import zfit.z.numpy as znp
from zfit import z
from zfit._data.binneddatav1 import BinnedData, BinnedSampler, move_axis_obs

from ..util import ztyping
from ..util.cache import GraphCachable
from ..util.container import convert_to_container
from ..util.deprecation import deprecated, deprecated_norm_range
from ..util.exception import (
    AlreadyExtendedPDFError,
    BasePDFSubclassingError,
    MultipleLimitsNotImplemented,
    NormNotImplemented,
    NotExtendedPDFError,
    SpaceIncompatibleError,
    SpecificFunctionNotImplemented,
    WorkInProgressError,
)
from .baseobject import BaseNumeric, extract_filter_params
from .binning import unbinned_to_binindex
from .data import Data
from .dimension import BaseDimensional
from .interfaces import (
    ZfitBinnedData,
    ZfitBinnedPDF,
    ZfitBinning,
    ZfitParameter,
    ZfitPDF,
    ZfitSpace,
    ZfitUnbinnedData,
)
from .parameter import convert_to_parameter
from .space import convert_to_space, supports
from .tensorlike import OverloadableMixinValues

_BaseModel_USER_IMPL_METHODS_TO_CHECK = {}


def _BinnedPDF_register_check_support(has_support: bool):
    """Marks a method that the subclass either *has* to or *can't* use the ``@supports`` decorator.

    Args:
        has_support (bool): If True, flags that it **requires** the ``@supports`` decorator. If False,
            flags that the ``@supports`` decorator is **not allowed**.
    """
    if not isinstance(has_support, bool):
        msg = "Has to be boolean."
        raise TypeError(msg)

    def register(func):
        """Register a method to be checked to (if True) *has* ``support`` or (if False) has *no* ``support``.

        Args:
            func (function):
        Returns:
            function:
        """
        name = func.__name__
        _BaseModel_USER_IMPL_METHODS_TO_CHECK[name] = has_support
        func.__wrapped__ = _BinnedPDF_register_check_support
        return func

    return register


class BaseBinnedPDFV1(
    BaseNumeric,
    GraphCachable,
    BaseDimensional,
    OverloadableMixinValues,
    ZfitBinnedPDF,
):
    def __init__(self, obs, extended=None, norm=None, name=None, **kwargs):
        super().__init__(dtype=znp.float64, name=name, **kwargs)
        # self._name = name  # TODO: why is this needed?

        self._space = self._check_convert_obs_init(obs)
        self._yield = None
        self._norm = self._check_convert_norm_init(norm)
        if extended is None:
            extended = False
        if extended is not False:
            self._set_yield(extended)

    def _check_convert_obs_init(self, obs):
        if not isinstance(obs, ZfitSpace) or not obs.is_binned:
            msg = f"`obs` have to be a Space with binning, not {obs}."
            raise ValueError(msg)
        return obs

    def _check_convert_norm_init(self, norm):
        if norm is not None and (not isinstance(norm, ZfitSpace) or not norm.has_limits):
            msg = f"`norm` has to be None or a Space with limits, not {norm}."
            raise ValueError(msg)
        return norm

    @classmethod
    def _subclass_check_support(cls, methods_to_check, wrapper_not_overwritten):
        for method_name, has_support in methods_to_check.items():
            method = getattr(cls, method_name)
            if hasattr(method, "__wrapped__") and method.__wrapped__ == wrapper_not_overwritten:
                continue  # not overwritten, fine

            # here means: overwritten
            if hasattr(method, "__wrapped__"):
                if method.__wrapped__ == supports:
                    if has_support:
                        continue  # needs support, has been wrapped

                    msg = (
                        f"Method {method_name} has been wrapped with supports "
                        "but is not allowed to. Has to handle all "
                        "arguments."
                    )
                    raise BasePDFSubclassingError(msg)
                if has_support:
                    msg = (
                        f"Method {method_name} has been overwritten and *has to* be "
                        "wrapped by `supports` decorator (don't forget () )"
                        "to call the decorator as it takes arguments"
                        ""
                    )
                    raise BasePDFSubclassingError(msg)
                if not has_support:
                    continue  # no support, has not been wrapped with
            elif not has_support:
                continue  # not wrapped, no support, need no

            # if we reach this points, somethings was implemented wrongly
            msg = (
                f"Method {method_name} has not been correctly wrapped with @supports "
                "OR has been wrapped but it should not be"
            )
            raise BasePDFSubclassingError(msg)

    @property
    def axes(self):
        return self.space.binning

    def to_binneddata(self, **kwargs) -> zfit.data.BinnedData:
        """Create an Asimov dataset as ``BinnedData`` using either ``counts`` (for extended) or ``rel_counts``.

        Args:
            **kwargs (): arguments to ``counts`` or ``rel_counts``.

        Returns:
            BinnedData: Binned data representing the Asimov dataset of this PDF.
        """
        values = self.values(**kwargs)
        return BinnedData.from_tensor(space=self.space, values=values)

    def to_hist(self, **kwargs):
        """Create an Asimov histogram as ``Hist`` using either ``counts`` (for extended) or ``rel_counts``.

        Args:
            **kwargs (): arguments to ``counts`` or ``rel_counts``.

        Returns:
            ``hist.Hist``: Histogram representing the Asimov dataset of this PDF.
        """
        return self.to_binneddata(**kwargs).to_hist()

    @property
    def space(self):
        return self._space

    def _set_yield(self, value):
        if self.is_extended:
            msg = f"Cannot extend {self}, is already extended."
            raise AlreadyExtendedPDFError(msg)
        value = convert_to_parameter(value)
        self.add_cache_deps(value)
        self._yield = value

    def _get_dependencies(self) -> ztyping.DependentsType:
        return super()._get_dependencies()

    def _get_params(
        self,
        floating: bool | None = True,
        is_yield: bool | None = None,
        extract_independent: bool | None = True,
    ) -> set[ZfitParameter]:
        params = super()._get_params(floating, is_yield=is_yield, extract_independent=extract_independent)

        if is_yield is not False:
            if self.is_extended:
                yield_params = extract_filter_params(
                    self.get_yield(),
                    floating=floating,
                    extract_independent=extract_independent,
                )
                yield_params.update(params)  # putting the yields at the beginning
                params = yield_params
            elif is_yield is True:
                msg = "PDF is not extended but only yield parameters were requested."
                raise NotExtendedPDFError(msg)
        return params

    def _convert_input_binned_x(self, x, none_is_space=None):
        if x is None and none_is_space:
            return self.space
        if isinstance(x, PlottableHistogram) and not isinstance(x, ZfitBinnedData):
            x = BinnedData.from_hist(x)
        if not isinstance(x, (ZfitBinnedData, ZfitSpace, ZfitUnbinnedData)):
            # TODO: should we allow spaces? Or what?
            try:
                x = Data.from_tensor(obs=self.obs, tensor=x)
            except Exception as error:
                raise TypeError(
                    f"Data to {self} has to be Binned Data, not {x}. (It can also be unbinned Data)"
                    + " but conversion to it failed (see also above) with the following error:"
                    + f" {error})"
                ) from error
        return x

    def _check_convert_norm(self, norm, none_is_error=False):
        if norm is None:
            norm = self.norm
        if norm is None:
            if none_is_error:
                msg = "norm cannot be None for this function."
                raise ValueError(msg)
        elif norm is not False and not isinstance(norm, ZfitSpace):
            msg = f"`norm` needs to be a binned ZfitSpace, not {norm}."
            raise TypeError(msg)
        elif norm is not False and not norm.is_binned:
            norm = norm.with_binning(self.space.binning)
        return norm

    def _check_convert_limits(self, limits):
        if limits is None:
            limits = self.space
        if not isinstance(limits, ZfitSpace):
            limits = convert_to_space(obs=self.obs, limits=limits)
        if isinstance(limits, ZfitSpace) and not limits.is_binned:
            limits = limits.with_binning(self.space.binning)
        return limits

    @_BinnedPDF_register_check_support(True)
    def _pdf(self, x, norm):
        return self._call_rel_counts(x, norm=norm) / np.prod(self.space.binning.widths, axis=0)

    @deprecated_norm_range
    def pdf(self, x: ztyping.XType, norm: ztyping.LimitsType = None, *, norm_range=None) -> ztyping.XType:
        """Probability density function, evaluated at ``x`` or in the bins of ``x``

        Args:
            x: |@doc:binnedpdf.pdf.x| Values to evaluate the PDF at.
               If this is a ``ZfitBinnedData``-like object, a histogram of *densities*
               will be returned. If x is a ``ZfitUnbinnedData``-like object, the densities will be
               evaluated at the points of ``x``. |@docend:binnedpdf.pdf.x|
            norm: |@doc:pdf.pdf.norm| Normalization of the function.
               By default, this is the ``norm`` of the PDF (which by default is the same as
               the space of the PDF). |@docend:pdf.pdf.norm|

        Returns:
            ``Array-like``: probability density
        """
        assert norm_range is None
        del norm_range  # taken care of in the deprecation decorator

        # convert the input argument to a standardized form
        x = self._convert_input_binned_x(x, none_is_space=True)
        norm = self._check_convert_norm(norm, none_is_error=True)

        # sort it and remember the original sorting
        original_space = x if isinstance(x, ZfitSpace) else x.space
        x = x.with_obs(
            self.space.obs
        )  # we don't want to cut anything off -> only obs, not space

        # if it is unbinned, we get the binned version and gather the corresponding values
        is_unbinned = isinstance(x, ZfitUnbinnedData)
        binindices = None
        if is_unbinned:
            binindices = unbinned_to_binindex(x, self.space, flow=True)
            x = self.space

        values = self._call_pdf(x, norm=norm)

        if binindices is not None:  # because we have the flow, so we need to make it here with pads
            padded_values = znp.pad(
                values,
                znp.ones((z._get_ndims(values), 2), dtype=znp.float64),
                mode="constant",
            )  # for overflow
            ordered_values = tf.gather_nd(padded_values, indices=binindices)
        else:
            ordered_values = move_axis_obs(self.space, original_space, values)
        return znp.asarray(ordered_values)

    @z.function(wraps="model_binned")
    def _call_pdf(self, x, norm):
        with suppress(SpecificFunctionNotImplemented):
            return self._auto_pdf(x, norm)
        with suppress(SpecificFunctionNotImplemented):
            return self._auto_rel_counts(x, norm=norm) / np.prod(self.space.binning.widths, axis=0)
        return self._fallback_pdf(x, norm=norm)

    def _auto_pdf(self, x, norm):
        try:
            pdf = self._pdf(x, norm=norm)
        except NormNotImplemented:
            unnormed_pdf = self._pdf(x, norm=False)
            normalization = self.normalization(norm)
            pdf = unnormed_pdf / normalization
        return pdf

    def _fallback_pdf(self, x, norm):
        values = self._call_unnormalized_pdf(x)
        if norm is not False:
            values = values / self.normalization(norm)
        return values

    def _unnormalized_pdf(self, x):  # noqa: ARG002
        raise SpecificFunctionNotImplemented

    def _call_unnormalized_pdf(self, x):
        return self._unnormalized_pdf(x)

    @_BinnedPDF_register_check_support(True)
    def _ext_pdf(self, x, norm):  # noqa: ARG002
        raise SpecificFunctionNotImplemented

    @deprecated_norm_range
    def ext_pdf(self, x: ztyping.XType, norm: ztyping.LimitsType = None, *, norm_range=None) -> ztyping.XType:
        """Probability density function scaled by yield, evaluated at ``x`` or in the bins of ``x``

        Args:
            x: |@doc:binnedpdf.pdf.x| Values to evaluate the PDF at.
               If this is a ``ZfitBinnedData``-like object, a histogram of *densities*
               will be returned. If x is a ``ZfitUnbinnedData``-like object, the densities will be
               evaluated at the points of ``x``. |@docend:binnedpdf.pdf.x|
            norm: |@doc:pdf.pdf.norm| Normalization of the function.
               By default, this is the ``norm`` of the PDF (which by default is the same as
               the space of the PDF). |@docend:pdf.pdf.norm|

        Returns:
            |@doc:binnedpdf.out.problike| If the input was unbinned, it returns an array
               of shape (nevents,). If the input was binned, the dimensions and ordering of
               the axes corresponds to the input axes. |@docend:binnedpdf.out.problike|
        """
        del norm_range  # should be taken care of by deprecation decorator
        if not self.is_extended:
            raise NotExtendedPDFError
        # convert the input argument to a standardized form
        x = self._convert_input_binned_x(x, none_is_space=True)
        norm = self._check_convert_norm(norm, none_is_error=True)
        # sort it and remember the original sorting
        original_space = x if isinstance(x, ZfitSpace) else x.space
        x = x.with_obs(
            self.space.obs
        )  # we don't want to cut anything off -> only obs, not space

        # if it is unbinned, we get the binned version and gather the corresponding values
        is_unbinned = isinstance(x, ZfitUnbinnedData)
        binindices = None
        if is_unbinned:
            binindices = unbinned_to_binindex(x, self.space, flow=True)
            x = self.space

        values = self._call_ext_pdf(x, norm=norm)

        if binindices is not None:  # because we have the flow, so we need to make it here with pads
            padded_values = znp.pad(
                values,
                znp.ones((z._get_ndims(values), 2), dtype=znp.float64),
                mode="constant",
            )  # for overflow
            ordered_values = tf.gather_nd(padded_values, indices=binindices)
        else:
            ordered_values = move_axis_obs(self.space, original_space, values)
        return znp.asarray(ordered_values)

    @z.function(wraps="model_binned")
    def _call_ext_pdf(self, x, norm):
        with suppress(SpecificFunctionNotImplemented):
            return self._auto_ext_pdf(x, norm)
        with suppress(SpecificFunctionNotImplemented):
            return self._auto_counts(x, norm=norm) / np.prod(self.space.binning.widths, axis=0)
        return self._fallback_ext_pdf(x, norm=norm)

    def _auto_ext_pdf(self, x, norm):
        try:
            pdf = self._ext_pdf(x, norm=norm)
        except NormNotImplemented:
            unnormed_pdf = self._ext_pdf(x, norm=False)
            normalization = self.ext_normalization(norm)
            pdf = unnormed_pdf / normalization
        return pdf

    def _fallback_ext_pdf(self, x, norm):
        values = self._call_pdf(x, norm=norm)
        return values * self.get_yield()

    def normalization(self, limits, *, options=None) -> ztyping.NumericalTypeReturn:
        if limits is not None:
            norm = limits
        if options is None:
            options = {}
        norm = self._check_convert_norm(norm, none_is_error=True)
        return self._call_normalization(norm, options=options)

    def _call_normalization(self, norm, *, options):
        with suppress(SpecificFunctionNotImplemented):
            return self._normalization(norm, options=options)

        # fallback
        return self._call_integrate(norm, norm=False, options=None)

    @_BinnedPDF_register_check_support(True)
    def _normalization(self, limits, *, options):  # noqa: ARG002
        raise SpecificFunctionNotImplemented

    @_BinnedPDF_register_check_support(True)
    def _integrate(self, limits, norm, options):  # noqa: ARG002
        raise SpecificFunctionNotImplemented

    def integrate(
        self,
        limits: ztyping.LimitsType,
        norm: ztyping.LimitsType = None,
        *,
        options=None,
    ) -> ztyping.XType:
        if options is None:
            options = {}
        norm = self._check_convert_norm(norm)
        limits = self._check_convert_limits(limits)
        return self._call_integrate(limits, norm, options)

    @z.function(wraps="model_binned")
    def _call_integrate(self, limits, norm, options=None):
        if options is None:
            options = {}
        with suppress(SpecificFunctionNotImplemented):
            return self._auto_integrate(limits, norm, options)
        return self._fallback_integrate(limits, norm, options)

    def _fallback_integrate(self, limits, norm, options):
        del options  # not used
        bincounts = self._call_rel_counts(limits, norm=norm)  # TODO: fake data? not to integrate limits?
        edges = limits.binning.edges
        return binned_rect_integration(counts=bincounts, edges=edges, limits=limits)  # TODO: check integral, correct?

    def _auto_integrate(self, limits, norm, options):
        try:
            integral = self._integrate(limits=limits, norm=norm, options=options)
        except NormNotImplemented:
            unnormalized_integral = self._auto_integrate(limits=limits, norm=False, options=options)
            normalization = self.normalization(norm, options=options)
            integral = unnormalized_integral / normalization
        except MultipleLimitsNotImplemented:
            integrals = []  # TODO: map?
            for sub_limits in limits:
                integrals.append(self._auto_integrate(limits=sub_limits, norm=norm, options=options))
            integral = z.reduce_sum(integrals, axis=0)  # TODO: remove stack?
        return integral

    @deprecated_norm_range
    def ext_integrate(
        self,
        limits: ztyping.LimitsType,
        norm: ztyping.LimitsType = None,
        *,
        options=None,
        norm_range=None,
    ) -> ztyping.XType:
        """Extended integral of the PDF, i.e. the expected counts or the integral scaled by the yield.

        Args:
            limits: |@doc:pdf.integrate.limits| Limits of the integration. |@docend:pdf.integrate.limits|
            norm: |@doc:pdf.integrate.norm| Normalization of the integration.
               By default, this is the same as the default space of the PDF.
               ``False`` means no normalization and returns the unnormed integral. |@docend:pdf.integrate.norm|
            options: |@doc:pdf.integrate.options| Options for the integration.
               Additional options for the integration. Currently supported options are:
               - type: one of (``bins``)
                 This hints that bins are integrated. A method that is vectorizable, non-dynamic and
                 therefore less suitable for complicated functions is chosen. |@docend:pdf.integrate.options|

        Returns:
            Scalar integration value.
        """
        del norm_range  # taken care of by deprecation decorator
        if not self.is_extended:
            raise NotExtendedPDFError
        if options is None:
            options = {}
        norm = self._check_convert_norm(norm)
        limits = self._check_convert_limits(limits)
        return self._call_ext_integrate(limits, norm, options=options)

    @z.function(wraps="model_binned")
    def _call_ext_integrate(self, limits, norm, *, options):
        with suppress(SpecificFunctionNotImplemented):
            return self._auto_ext_integrate(limits, norm, options=options)
        return self._fallback_ext_integrate(limits, norm, options=options)

    def _fallback_ext_integrate(self, limits, norm, *, options):  # TODO: rather use pdf?
        del options  # not used
        bincounts = self._call_counts(limits, norm=norm)  # TODO: fake data? not to integrate limits?
        edges = limits.binning.edges
        return binned_rect_integration(counts=bincounts, edges=edges, limits=limits)

    def _auto_ext_integrate(self, limits, norm, *, options):
        try:
            integral = self._ext_integrate(limits=limits, norm=norm, options=options)
        except NormNotImplemented:
            unnormalized_integral = self._auto_ext_integrate(limits=limits, norm=False, options=options)
            normalization = self.ext_normalization(norm, options=options)
            integral = unnormalized_integral / normalization
        except MultipleLimitsNotImplemented:
            integrals = []  # TODO: map?
            for sub_limits in limits:
                integrals.append(self._auto_integrate(limits=sub_limits, norm=norm, options=options))
            integral = z.reduce_sum(integrals, axis=0)  # TODO: remove stack?
        return integral

    @_BinnedPDF_register_check_support(True)
    def _ext_integrate(self, limits, norm, *, options):  # noqa: ARG002
        raise SpecificFunctionNotImplemented

    def create_sampler(
        self,
        n: ztyping.nSamplingTypeIn = None,
        limits: ztyping.LimitsType = None,
        fixed_params: bool | list[ZfitParameter] | tuple[ZfitParameter] = True,
    ) -> BinnedSampler:
        """Create a :py:class:`Sampler` that acts as `Data` but can be resampled, also with changed parameters and n.

            If `limits` is not specified, `space` is used (if the space contains limits).
            If `n` is None and the model is an extended pdf, 'extended' is used by default.


        Args:
            n: The number of samples to be generated. Can be a Tensor that will be
                or a valid string. Currently implemented:

                    - 'extended': samples `poisson(yield)` from each pdf that is extended.

            limits: From which space to sample.
            fixed_params: A list of `Parameters` that will be fixed during several `resample` calls.
                If True, all are fixed, if False, all are floating. If a :py:class:`~zfit.Parameter` is not fixed and
                its
                value gets updated (e.g. by a `Parameter.set_value()` call), this will be reflected in
                `resample`. If fixed, the Parameter will still have the same value as the `Sampler` has
                been created with when it resamples.

        Returns:
            :py:class:`~zfit.core.data.BinnedSampler`

        Raises:
            NotExtendedPDFError: if 'extended' is chosen (implicitly by default or explicitly) as an
                option for `n` but the pdf itself is not extended.
            ValueError: if n is an invalid string option.
            InvalidArgumentError: if n is not specified and pdf is not extended.
        """

        if n is None:
            if self.is_extended:
                n = znp.random.poisson(self.get_yield(), size=1)
            else:
                msg = f"n cannot be None for sampling of {self} or needs to be extended."
                raise ValueError(msg)
        limits = self._check_convert_limits(limits)

        if fixed_params is True:
            fixed_params = list(self.get_params(floating=False))
        elif fixed_params is False:
            fixed_params = []
        elif not isinstance(fixed_params, (list, tuple)):
            msg = "`Fixed_params` has to be a list, tuple or a boolean."
            raise TypeError(msg)

        def sample_func(n=n):
            n = znp.array(n)
            return self._create_sampler_tensor(limits=limits, n=n)

        return BinnedSampler.from_sample(
            sample_func=sample_func,
            n=n,
            obs=limits,
            fixed_params=fixed_params,
            dtype=self.dtype,
        )

    @z.function(wraps="sampler")
    def _create_sampler_tensor(self, limits, n):
        return self._call_sample(n=n, limits=limits)

    def sample(self, n: int | None = None, limits: ztyping.LimitsType = None) -> ZfitBinnedData:
        """Draw a random binned sample from the PDF.

        Args:
            n: |@doc:pdf.sample.n| Number of samples to draw.
               For an extended PDF, the argument is optional and will be the
               poisson-fluctuated expected number of events, i.e. the yield. |@docend:pdf.sample.n|
            limits: |@doc:pdf.sample.limits| Limits of the sampling.
               By default, this is the same as the default space of the PDF. |@docend:pdf.sample.limits|

        Returns:
            ``ZfitBinnedData``: Sampled dataset
        """
        if n is None:
            if self.is_extended:
                n = znp.random.poisson(self.get_yield(), size=1)
            else:
                msg = f"n cannot be None for sampling of {self} or needs to be extended."
                raise ValueError(msg)
        original_limits = limits
        limits = self._check_convert_limits(limits)
        values = self._call_sample(n, limits)
        if not isinstance(values, ZfitBinnedData):
            values = BinnedData.from_tensor(space=limits, values=values, variances=None)
        if isinstance(original_limits, ZfitSpace):
            values = values.with_obs(original_limits)
        return values

    @z.function(wraps="sample")
    def _call_sample(self, n, limits):
        with suppress(SpecificFunctionNotImplemented):
            self._sample(n, limits)
        return self._fallback_sample(n, limits)

    def _fallback_sample(self, n, limits):
        if limits != self.space:
            msg = (
                "limits different from the default are not yet available."
                " Please open an issue if you need this:"
                " https://github.com/zfit/zfit/issues/new/choose"
            )
            raise WorkInProgressError(msg)
        probs = self.rel_counts(limits)
        return z.random.counts_multinomial(n, probs=probs, dtype=znp.float64)

    # ZfitMinimalHist implementation
    def values(self, *, var=None):
        """Histogram values that are either the counts or the normalized counts.

        If the PDF is extended, the counts are returned, otherwise the normalized counts are returned.

        Returns:
            ``ZfitBinnedData``: Histogram values
        """
        if var is not None:
            msg = "var argument for `values` is not supported in V1"
            raise RuntimeError(msg)
        if self.is_extended:
            return self.counts(var)
        else:
            return self.rel_counts(var)

    def update_integration_options(self, *_, **__):
        msg = "Integration options not available for BinnedPDF"
        raise RuntimeError(msg)

    def as_func(self, norm_range: ztyping.LimitsType = False):  # noqa: ARG002
        msg = "as_func not yet available for BinnedPDF"
        raise WorkInProgressError(msg)

    @property
    def is_extended(self) -> bool:
        return self._yield is not None

    def set_norm(self, norm):  # noqa: ARG002
        msg = "set_norm should not be used anymore. Create a new PDF with the desired normalization."
        raise RuntimeError(msg)

    def create_extended(self, yield_: ztyping.ParamTypeInput) -> ZfitPDF:  # noqa: ARG002
        msg = "create_extended not available for BinnedPDF. Use `extended` in the initialization" " instead."
        raise WorkInProgressError(msg)

    def get_yield(self) -> ZfitParameter | None:
        if not self.is_extended:
            raise NotExtendedPDFError
        return self._yield

    @classmethod
    def register_analytic_integral(
        cls,
        func: Callable,  # noqa: ARG003
        limits: ztyping.LimitsType = None,  # noqa: ARG003
        priority: int = 50,  # noqa: ARG003
        *,
        supports_norm: bool = False,  # noqa: ARG003
        supports_multiple_limits: bool = False,  # noqa: ARG003
    ):
        msg = "analytic integral not available for BinnedPDF"
        raise RuntimeError(msg)

    @deprecated_norm_range
    def partial_integrate(
        self,
        x: ztyping.XType,  # noqa: ARG002
        limits: ztyping.LimitsType,  # noqa: ARG002
        *,
        norm=None,  # noqa: ARG002
        options=None,  # noqa: ARG002
        norm_range: ztyping.LimitsType = None,  # noqa: ARG002
    ) -> ztyping.XType:
        msg = "partial_integrate not yet available for BinnedPDF"
        raise WorkInProgressError(msg)

    @classmethod
    def register_inverse_analytic_integral(cls, func: Callable):  # noqa: ARG003
        msg = "inverse analytic integral not available for BinnedPDF. It's a histogram, it's already " "'analytic'"
        raise RuntimeError(msg)

    @_BinnedPDF_register_check_support(True)
    def _sample(self, n, limits):  # noqa: ARG002
        raise SpecificFunctionNotImplemented

    def _copy(self, deep, name, overwrite_params):  # noqa: ARG002
        raise WorkInProgressError

    # factor out with unbinned pdf

    @property
    def norm(self):
        norm = self._norm
        if norm is None:
            norm = self.space
        return norm

    @property
    @deprecated(None, "use `norm` instead.")
    def norm_range(self):
        return self.norm

    # TODO: factor out with unbinned pdf

    def _convert_sort_space(
        self,
        obs: ztyping.ObsTypeInput | ztyping.LimitsTypeInput = None,
        axes: ztyping.AxesTypeInput = None,
        limits: ztyping.LimitsTypeInput = None,
    ) -> ZfitSpace | None:
        """Convert the inputs (using eventually ``obs``, ``axes``) to :py:class:`~zfit.ZfitSpace` and sort them
        according to own ``obs``.

        Args:
            obs:
            axes:
            limits:

        Returns:
        """
        if obs is None:  # for simple limits to convert them
            obs = self.obs
        elif not set(obs).intersection(self.obs):
            msg = "The given space {obs} is not compatible with the obs of the pdfs{self.obs};" " they are disjoint."
            raise SpaceIncompatibleError(msg)
        space = convert_to_space(obs=obs, axes=axes, limits=limits)

        if self.space is not None:  # e.g. not the first call
            space = space.with_coords(self.space, allow_superset=True, allow_subset=True)
        return space

    def counts(self, x: ztyping.BinnedDataInputType = None, norm: ztyping.NormInputType = None) -> ZfitBinnedData:
        """Calculate the number of events in each bin.

        This is the integrals of the PDF in each bin.

        Args:
            x: |@doc:pdf.binned.counts.x| Data for the binned PDF.
               The returned counts correspond to the binned axis in ``x``. |@docend:pdf.binned.counts.x|
            norm: |@doc:pdf.binned.counts.norm| Normalization of the counts.
               This normalizes the counts so that the actual sum of all counts is
               equal to the yield. |@docend:pdf.binned.counts.norm|

        Returns:
            ZfitBinnedData: A histogram with the number of events in each bin.
        """
        if not self.is_extended:
            raise NotExtendedPDFError
        x = self._convert_input_binned_x(x, none_is_space=True)
<<<<<<< HEAD
        space = (
            x if isinstance(x, ZfitSpace) else x.space
        )  # TODO: split the convert and sort, make Sorter?
        x = x.with_obs(
            self.space.obs
        )  # we don't want to cut anything off -> only obs, not space
=======
        space = x if isinstance(x, ZfitSpace) else x.space  # TODO: split the convert and sort, make Sorter?
        x = x.with_obs(self.space)
>>>>>>> 0aefec13
        norm = self._check_convert_norm(norm)
        counts = self._call_counts(x, norm)
        return move_axis_obs(self.space, space, counts)

    @z.function(wraps="model_binned")
    def _call_counts(self, x, norm):
        with suppress(SpecificFunctionNotImplemented):
            return self._auto_counts(x, norm)
        return self._fallback_counts(x, norm)

    def ext_normalization(self, norm, *, options=None):
        if not self.is_extended:
            raise NotExtendedPDFError
        if options is None:
            options = {}
        norm = self._check_convert_norm(norm, none_is_error=True)
        return self._call_ext_normalization(norm, options=options)

    def _call_ext_normalization(self, norm, *, options):
        with suppress(SpecificFunctionNotImplemented):
            return self._ext_normalization(norm, options=options)
        # fallback
        return self.normalization(norm, options=options) / self.get_yield()

    def _ext_normalization(self, norm, *, options):  # noqa: ARG002
        raise SpecificFunctionNotImplemented

    def _auto_counts(self, x, norm):
        try:
            counts = self._counts(x, norm=norm)
        except NormNotImplemented:
            unnormed_counts = self._counts(x, norm=False)
            normalization = self.normalization(norm)
            counts = unnormed_counts / normalization
        return counts

    def _fallback_counts(self, x, norm):
        return self._auto_rel_counts(x, norm) * self.get_yield()

    @_BinnedPDF_register_check_support(True)
    def _counts(self, x, norm):  # noqa: ARG002
        raise SpecificFunctionNotImplemented

    def rel_counts(self, x: ztyping.BinnedDataInputType = None, norm: ztyping.NormInputType = None) -> ZfitBinnedData:
        """Calculate the relative number of events in each bin.

        This is the integrals of the PDF in each bin divided by the integral of the PDF over the whole space.
        It is *not* equal to the density but rather a histogram scaled to 1.

        Args:
            x: |@doc:pdf.binned.counts.x| Data for the binned PDF.
               The returned counts correspond to the binned axis in ``x``. |@docend:pdf.binned.counts.x|
            norm: |@doc:pdf.binned.counts.norm| Normalization of the counts.
               This normalizes the counts so that the actual sum of all counts is
               equal to the yield. |@docend:pdf.binned.counts.norm|

        Returns:
            ZfitBinnedData: A histogram with the relative number of events in each bin.
        """
        x = self._convert_input_binned_x(x, none_is_space=True)
<<<<<<< HEAD
        space = (
            x if isinstance(x, ZfitSpace) else x.space
        )  # TODO: split the convert and sort, make Sorter?
        x = x.with_obs(
            self.space.obs
        )  # we don't want to cut anything off -> only obs, not space
=======
        space = x if isinstance(x, ZfitSpace) else x.space  # TODO: split the convert and sort, make Sorter?
        x = x.with_obs(self.space)
>>>>>>> 0aefec13
        norm = self._check_convert_norm(norm)
        values = self._call_rel_counts(x, norm)
        return move_axis_obs(self.space, space, values)

    @z.function(wraps="model_binned")
    def _call_rel_counts(self, x, norm):
        with suppress(SpecificFunctionNotImplemented):
            return self._auto_rel_counts(x, norm=norm)
        with suppress(SpecificFunctionNotImplemented):
            return self._auto_counts(x, norm=norm) / self.get_yield()
        return self._fallback_rel_counts(x, norm)

    @_BinnedPDF_register_check_support(True)
    def _rel_counts(self, x, norm):  # noqa: ARG002
        raise SpecificFunctionNotImplemented

    def _auto_rel_counts(self, x, norm):
        try:
            rel_counts = self._rel_counts(x, norm=norm)
        except NormNotImplemented:
            unnormed_rel_counts = self._rel_counts(x, norm=False)
            normalization = self.normalization(norm)
            rel_counts = unnormed_rel_counts / normalization
        return rel_counts

    def _fallback_rel_counts(self, x, norm):
        density = self._call_pdf(x, norm)
        return density * np.prod(self.space.binning.widths, axis=0)

    def set_norm_range(self):
        msg = "set_norm_range is removed and should not be used anymore."
        raise RuntimeError(msg)

    def to_binned(self, space, *, extended=None, norm=None):
        """Convert the PDF to a binned PDF, returns self.

        For compatibility with unbinned PDFs.
        """
        if isinstance(space, ZfitBinning) and space != self.space.binning:
            msg = "The binning of the PDF and the binning of the space must be equal."
            raise ValueError(msg)
        if space != self.space:
            msg = f"Space must be the same as the PDF's space, as {self} is already a binned PDF."
            raise ValueError(msg)
        if extended is not None:
            msg = "extended is not implemented yet. Create an extended PDF manually."
            raise WorkInProgressError(msg)
        if norm is not None:
            msg = "norm is not implemented yet. Create a pdf with a different norm range manually."
            raise WorkInProgressError(msg)
        return self

    def to_unbinned(self):
        """Convert the PDF to an unbinned PDF."""
        from zfit.models.unbinnedpdf import UnbinnedFromBinnedPDF

        return UnbinnedFromBinnedPDF(self, self.space.with_binning(None))


def binned_rect_integration(
    *,
    limits: ZfitSpace,
    edges: Iterable[znp.array] | znp.array,
    counts: znp.array | None = None,
    density: znp.array | None = None,
    axis: Iterable[int] | int | None = None,
) -> znp.array:
    """Integrate a histogram over *limits*.

    This integrator does take into account that limits do not match the edges.

    Args:
        limits: Limits to integrate over. A possible binning is ignored.
        edges: The edges per axis. They should have the shape ``(1,..., 1, n, 1, ..., 1)``, where n is the *ith* axis.
            ``ZfitBinning`` provides this format on the ``edges` attribute.
        counts: Counts of the histogram. This is what most histograms have and is equal to the density multiplied by
            the binwidth.
            Exactly one of counts or density has to be provided.
        density: The density of a histogram is the bincount divided by the binwidth.
            Exactly one of counts or density has to be provided.
        axis: Which axes to integrate over. Defaults to all.

    Returns:
        Integral with shape corresponding to the non-integrated axes (or a scalar in case of all axes integrated).
    """
    edges = convert_to_container(edges)
    if not isinstance(limits, ZfitSpace):
        msg = f"limits has to be a ZfitSpace, not {limits}."
        raise TypeError(msg)
    if counts is not None:
        if density is not None:
            msg = "Either specify 'counts' or 'density' but not both."
            raise ValueError(msg)
        is_density = False
        values = counts
    elif density is not None:
        is_density = True
        values = density
    else:
        msg = "Need to specify either 'counts' or 'density', not None."
        raise ValueError(msg)
    ndims = z._get_ndims(values)
    # partial = axis is not None and len(axis) < ndims
    if axis is not None:
        axis = convert_to_container(axis)
        if len(axis) > ndims:
            msg = f"axis {axis} is larger than values has ndims {values.shape}."
            raise ValueError(msg)
    else:
        axis = list(range(ndims))

    scaled_edges, (lower_bins, upper_bins), unscaled_edges = cut_edges_and_bins(
        edges=edges, limits=limits, axis=axis, unscaled=True
    )

    values_cut = tf.slice(values, lower_bins, (upper_bins - lower_bins))  # since limits are inclusive

    rank = values.shape.rank
    binwidths = []
    if not is_density:
        binwidths_unscaled = []
    # calculate the binwidth in each dimension
    for i, edge in enumerate(scaled_edges):
        edge_lower_index = [0] * rank
        # int32 is needed! Otherwise the gradient will fail
        edge_lowest_index = znp.array(edge_lower_index, dtype=znp.int32)

        edge_lower_index[i] = 1
        edge_lower_index = znp.array(edge_lower_index, dtype=znp.int32)
        edge_upper_index = [1] * rank
        edge_highest_index = edge_upper_index.copy()
        len_edge = tf.shape(edge)[i]
        edge_highest_index[i] = len_edge
        edge_highest_index = znp.asarray(edge_highest_index, dtype=znp.int32)
        edge_upper_index[i] = len_edge - 1  # len n -> index max is n - 1

        edge_upper_index = znp.asarray(edge_upper_index, dtype=znp.int32)
        lower_edge = tf.slice(edge, edge_lowest_index, (edge_upper_index - edge_lowest_index))
        upper_edge = tf.slice(edge, edge_lower_index, (edge_highest_index - edge_lower_index))
        binwidths.append(upper_edge - lower_edge)

        if not is_density:
            # unscaled edges to get the ratio
            lower_edge_unscaled = tf.slice(
                unscaled_edges[i],
                edge_lowest_index,
                (edge_upper_index - edge_lowest_index),
            )
            upper_edge_unscaled = tf.slice(
                unscaled_edges[i],
                edge_lower_index,
                (edge_highest_index - edge_lower_index),
            )
            binwidths_unscaled.append(upper_edge_unscaled - lower_edge_unscaled)

    binareas = reduce(operator.mul, binwidths)  # needs to be python as znp or tf can't broadcast otherwise
    if not is_density:  # scale the counts by the fraction. This is mostly one.
        binareas_uncut = reduce(operator.mul, binwidths_unscaled)
        # binareas_uncut = znp.prod(binwidths_unscaled, axis=0)
        binareas /= binareas_uncut
    values_cut *= binareas
    return tf.reduce_sum(values_cut, axis=axis)


@z.function(wraps="tensor", keepalive=True)
def cut_edges_and_bins(
    edges: Iterable[znp.array], limits: ZfitSpace, axis=None, unscaled=None
) -> tuple[list[znp.array], tuple[znp.array, znp.array], list | None]:
    """Cut the *edges* according to *limits* and calculate the bins inside.

    The edges within limits are calculated and returned together with the corresponding bin indices. The indices
    mark the lowest and the highest index of the edges that are returned. Additionally, the unscaled edges are returned.

    If the limits are between two edges, this will be treated as the new edge. If the limits are outside the edges,
    all edges in this direction will be returned (but not extended to the limit). For example:

    [0, 0.5, 1., 1.5, 2.] and the limits (0.8, 3.) will return [0.8, 1., 1.5, 2.], ([1], [4])

    .. code-block::

        cut_edges_and_bins([[0., 0.5, 1., 1.5, 2.]], ([[0.8]], [[3]]))



    Args:
        edges: Iterable of tensor-like objects that describe the edges of a histogram. Every object should have rank n
            (where n is the length of *edges*) but only have the dimension i filled out. These are
            tensors that are ready to be broadcasted together.
        limits: The limits that will be used to confine the edges


    Returns:
        edges, (lower bins, upper bins), unscaled_edges:  The edges and the bins are returned.
            The upper bin number corresponds to
            the highest bin which was still (partially) inside the limits **plus one** (so it's the index of the
            edge that is right outside). The unscaled edges are like *edges* but the last edge is the edge
            that is lying not inside anymore, so the actual edge of the last bin number returend.
            This can be used to determine the fraction cut away.
    """
    if axis is not None:
        axis = convert_to_container(axis)
    if unscaled is None:
        unscaled = False
    cut_unscaled_edges = [] if unscaled else None
    cut_scaled_edges = []

    all_lower_bins = []
    all_upper_bins = []
    if isinstance(limits, ZfitSpace):
        lower, upper = limits.limits
    else:
        lower, upper = limits
        lower = znp.asarray(lower)
        upper = znp.asarray(upper)
    lower_all = lower[0]
    upper_all = upper[0]
    rank = len(edges)
    current_axis = 0
    for i, edge in enumerate(edges):
        edge = znp.asarray(edge)
        edge = znp.reshape(edge, (-1,))
        if axis is None or i in axis:
            lower_i = lower_all[current_axis, None]
            edge_minimum = edge[0]
            # edge_minimum = tf.gather(edge, indices=0, axis=i)
            lower_i = znp.maximum(lower_i, edge_minimum)
            upper_i = upper_all[current_axis, None]
            edge_maximum = edge[-1]
            # edge_maximum = tf.gather(edge, indices=tf.shape(edge)[i] - 1, axis=i)
            upper_i = znp.minimum(upper_i, edge_maximum)
            # we get the bins that are just one too far. Then we update this whole bin tensor with the actual edge.
            # The bins index is the index below the value.
            lower_bin_float = tfp.stats.find_bins(lower_i, edge, extend_lower_interval=True, extend_upper_interval=True)
            lower_bin = tf.reshape(tf.cast(lower_bin_float, dtype=znp.int32), [-1])
            # lower_bins = tf.tensor_scatter_nd_update(zero_bins, [[i]], lower_bin)
            # +1 below because the outer bin is searched, meaning the one that is higher than the value

            upper_bin_float = tfp.stats.find_bins(upper_i, edge, extend_lower_interval=True, extend_upper_interval=True)
            upper_bin = tf.reshape(tf.cast(upper_bin_float, dtype=znp.int32), [-1]) + 1
            size = upper_bin - lower_bin
            new_edge = tf.slice(edge, lower_bin, size + 1)  # +1 because stop is exclusive
            new_edge = tf.tensor_scatter_nd_update(new_edge, [tf.constant([0]), size], [lower_i[0], upper_i[0]])

            if unscaled:
                new_edge_unscaled = tf.slice(edge, lower_bin, size + 1)  # +1 because stop is exclusive

            current_axis += 1
        else:
            lower_bin = [0]
            upper_bin = znp.asarray([edge.shape[0] - 1], dtype=znp.int32)
            new_edge = edge
            if unscaled:
                new_edge_unscaled = edge
        new_shape = [1] * rank
        new_shape[i] = -1
        new_edge = znp.reshape(new_edge, new_shape)
        all_lower_bins.append(lower_bin)
        all_upper_bins.append(upper_bin)
        cut_scaled_edges.append(new_edge)
        if unscaled:
            new_edge_unscaled = znp.reshape(new_edge_unscaled, new_shape)
            cut_unscaled_edges.append(new_edge_unscaled)

    # partial = axis is not None and len(axis) < rank
    #
    # if partial:
    #     scaled_edges_full = list(edges)
    #     for edge, ax in zip(cut_scaled_edges, axis):
    #         scaled_edges_full[ax] = edge
    #     scaled_edges = scaled_edges_full
    #     indices = tf.convert_to_tensor(axis)[:, None]
    #     lower_bins = tf.scatter_nd(indices, lower_bins, shape=(ndims,))
    #     upper_bins = tf.tensor_scatter_nd_update(tf.convert_to_tensor(values.shape),
    #                                              indices, upper_bins)
    # lower_bins_indices = tf.stack([lower_bins, dims], axis=-1)
    # upper_bins_indices = tf.stack([upper_bins, dims], axis=-1)
    # all_lower_bins = tf.cast(znp.sum(all_lower_bins, axis=0), dtype=znp.int32)
    all_lower_bins = tf.concat(all_lower_bins, axis=0)
    all_upper_bins = tf.concat(all_upper_bins, axis=0)
    return cut_scaled_edges, (all_lower_bins, all_upper_bins), cut_unscaled_edges<|MERGE_RESOLUTION|>--- conflicted
+++ resolved
@@ -286,9 +286,7 @@
 
         # sort it and remember the original sorting
         original_space = x if isinstance(x, ZfitSpace) else x.space
-        x = x.with_obs(
-            self.space.obs
-        )  # we don't want to cut anything off -> only obs, not space
+        x = x.with_obs(self.space.obs)  # we don't want to cut anything off -> only obs, not space
 
         # if it is unbinned, we get the binned version and gather the corresponding values
         is_unbinned = isinstance(x, ZfitUnbinnedData)
@@ -369,9 +367,7 @@
         norm = self._check_convert_norm(norm, none_is_error=True)
         # sort it and remember the original sorting
         original_space = x if isinstance(x, ZfitSpace) else x.space
-        x = x.with_obs(
-            self.space.obs
-        )  # we don't want to cut anything off -> only obs, not space
+        x = x.with_obs(self.space.obs)  # we don't want to cut anything off -> only obs, not space
 
         # if it is unbinned, we get the binned version and gather the corresponding values
         is_unbinned = isinstance(x, ZfitUnbinnedData)
@@ -796,17 +792,8 @@
         if not self.is_extended:
             raise NotExtendedPDFError
         x = self._convert_input_binned_x(x, none_is_space=True)
-<<<<<<< HEAD
-        space = (
-            x if isinstance(x, ZfitSpace) else x.space
-        )  # TODO: split the convert and sort, make Sorter?
-        x = x.with_obs(
-            self.space.obs
-        )  # we don't want to cut anything off -> only obs, not space
-=======
         space = x if isinstance(x, ZfitSpace) else x.space  # TODO: split the convert and sort, make Sorter?
-        x = x.with_obs(self.space)
->>>>>>> 0aefec13
+        x = x.with_obs(self.space.obs)  # we don't want to cut anything off -> only obs, not space
         norm = self._check_convert_norm(norm)
         counts = self._call_counts(x, norm)
         return move_axis_obs(self.space, space, counts)
@@ -867,17 +854,8 @@
             ZfitBinnedData: A histogram with the relative number of events in each bin.
         """
         x = self._convert_input_binned_x(x, none_is_space=True)
-<<<<<<< HEAD
-        space = (
-            x if isinstance(x, ZfitSpace) else x.space
-        )  # TODO: split the convert and sort, make Sorter?
-        x = x.with_obs(
-            self.space.obs
-        )  # we don't want to cut anything off -> only obs, not space
-=======
         space = x if isinstance(x, ZfitSpace) else x.space  # TODO: split the convert and sort, make Sorter?
-        x = x.with_obs(self.space)
->>>>>>> 0aefec13
+        x = x.with_obs(self.space.obs)  # we don't want to cut anything off -> only obs, not space
         norm = self._check_convert_norm(norm)
         values = self._call_rel_counts(x, norm)
         return move_axis_obs(self.space, space, values)
