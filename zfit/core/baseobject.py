--- conflicted
+++ resolved
@@ -46,14 +46,9 @@
     def copy(self, deep: bool = False, name: str | None = None, **overwrite_params) -> ZfitObject:
         return self._copy(deep=deep, name=name, overwrite_params=overwrite_params)
 
-<<<<<<< HEAD
-    def _copy(self, deep, name, overwrite_params):
-        raise NotImplementedError("This copy should not be used.")
-=======
-    def _copy(self, deep, name, overwrite_params):  # TODO(Mayou36) L: representation?  # noqa: ARG002
+    def _copy(self, deep, name, overwrite_params):  # noqa: ARG002
         msg = "This copy should not be used."
         raise NotImplementedError(msg)
->>>>>>> 0aefec13
 
     def __eq__(self, other: object) -> bool:
         if not isinstance(self, type(other)):
