"""Define Parameter which holds the value."""
#  Copyright (c) 2020 zfit
import abc
import functools
import warnings
from collections import OrderedDict
from contextlib import suppress
from inspect import signature
from typing import Callable, Iterable, Union, Optional, Dict, Set

import numpy as np
import tensorflow as tf
import tensorflow_probability as tfp
# TF backwards compatibility
from ordered_set import OrderedSet
from tensorflow.python import ops, array_ops
from tensorflow.python.client.session import register_session_run_conversion_functions
from tensorflow.python.ops.resource_variable_ops import ResourceVariable as TFVariable

from zfit import z
from zfit.util.container import convert_to_container
from . import interfaces as zinterfaces
from .dependents import _extract_dependencies
from .interfaces import ZfitModel, ZfitParameter, ZfitIndependentParameter
from ..core.baseobject import BaseNumeric, extract_filter_params
from ..minimizers.interface import ZfitResult
from ..settings import ztypes, run
from ..util import ztyping
from ..util.cache import invalidate_graph
from ..util.checks import NotSpecified
from ..util.exception import LogicalUndefinedOperationError, NameAlreadyTakenError, BreakingAPIChangeError, \
    WorkInProgressError, ParameterNotIndependentError, IllegalInGraphModeError, FunctionNotImplementedError
from ..util.temporary import TemporarilySet

# todo add type hints in this module for api


class MetaBaseParameter(type(tf.Variable), type(zinterfaces.ZfitParameter)):  # resolve metaclasses
    pass


def register_tensor_conversion(convertable, overload_operators=True, priority=1):  # higher then any tf conversion
    fetch_function = lambda variable: ([variable.read_value()],
                                       lambda val: val[0])
    feed_function = lambda feed, feed_val: [(feed.read_value(), feed_val)]
    feed_function_for_partial_run = lambda feed: [feed.read_value()]
    ops.register_dense_tensor_like_type(convertable)

    register_session_run_conversion_functions(tensor_type=convertable, fetch_function=fetch_function,
                                              feed_function=feed_function,
                                              feed_function_for_partial_run=feed_function_for_partial_run)

    def _dense_var_to_tensor(var, dtype=None, name=None, as_ref=False):
        return var._dense_var_to_tensor(dtype=dtype, name=name, as_ref=as_ref)

    ops.register_tensor_conversion_function(convertable, _dense_var_to_tensor, priority=priority)
    if overload_operators:
        convertable._OverloadAllOperators()


class OverloadableMixin(ZfitParameter):

    def _dense_var_to_tensor(self, dtype=None, name=None, as_ref=False):
        del name
        if dtype and not dtype.is_compatible_with(self.dtype):
            raise ValueError(
                "Incompatible type conversion requested to type '%s' for variable "
                "of type '%s'" % (dtype.name, self.dtype.name))
        if as_ref:
            if hasattr(self, '_ref'):
                return self._ref()
            else:
                raise RuntimeError("Why is this needed?")
        else:
            return self.value()

    def _AsTensor(self):
        return self.value()

    @classmethod
    def _OverloadAllOperators(cls):  # pylint: disable=invalid-name
        """Register overloads for all operators."""
        for operator in ops.Tensor.OVERLOADABLE_OPERATORS:
            cls._OverloadOperator(operator)
        # For slicing, bind getitem differently than a tensor (use SliceHelperVar
        # instead)
        # pylint: disable=protected-access
        setattr(cls, "__getitem__", array_ops._SliceHelperVar)

    @classmethod
    def _OverloadOperator(cls, operator):  # pylint: disable=invalid-name
        """Defer an operator overload to `ops.Tensor`.
        We pull the operator out of ops.Tensor dynamically to avoid ordering issues.
        Args:
          operator: string. The operator name.
        """
        # We can't use the overload mechanism on __eq__ & __ne__ since __eq__ is
        # called when adding a variable to sets. As a result we call a.value() which
        # causes infinite recursion when operating within a GradientTape
        # TODO(gjn): Consider removing this
        if operator == "__eq__" or operator == "__ne__":
            return

        tensor_oper = getattr(ops.Tensor, operator)

        def _run_op(a, *args, **kwargs):
            # pylint: disable=protected-access
            return tensor_oper(a.value(), *args, **kwargs)

        functools.update_wrapper(_run_op, tensor_oper)
        setattr(cls, operator, _run_op)


register_tensor_conversion(OverloadableMixin, overload_operators=True)


class WrappedVariable(metaclass=MetaBaseParameter):

    def __init__(self, initial_value, constraint, *args, **kwargs):

        super().__init__(*args, **kwargs)
        self.variable = tf.Variable(initial_value=initial_value, constraint=constraint, name=self.name,
                                    dtype=self.dtype)

    @property
    @abc.abstractmethod
    def name(self):
        raise NotImplementedError

    @property
    def constraint(self):
        return self.variable.constraint

    @property
    def dtype(self):
        return self.variable.dtype

    def value(self):
        return self.variable.value()

    def read_valu(self):
        return self.variable.read_value()

    @property
    def shape(self):
        return self.variable.shape

    def numpy(self):
        return self.variable.numpy()

    def assign(self, value, use_locking=False, name=None, read_value=True):
        return self.variable.assign(value=value, use_locking=use_locking,
                                    name=name, read_value=read_value)

    def _dense_var_to_tensor(self, dtype=None, name=None, as_ref=False):
        del name
        if dtype is not None and dtype != self.dtype:
            return NotImplemented
        if as_ref:
            return self.variable.read_value().op.inputs[0]
        else:
            return self.variable.value()

    def _AsTensor(self):
        return self.variable.value()

    @staticmethod
    def _OverloadAllOperators():  # pylint: disable=invalid-name
        """Register overloads for all operators."""
        for operator in ops.Tensor.OVERLOADABLE_OPERATORS:
            WrappedVariable._OverloadOperator(operator)
        # For slicing, bind getitem differently than a tensor (use SliceHelperVar
        # instead)
        # pylint: disable=protected-access
        setattr(WrappedVariable, "__getitem__", array_ops._SliceHelperVar)

    @staticmethod
    def _OverloadOperator(operator):  # pylint: disable=invalid-name
        """Defer an operator overload to `ops.Tensor`.
        We pull the operator out of ops.Tensor dynamically to avoid ordering issues.
        Args:
          operator: string. The operator name.
        """

        tensor_oper = getattr(ops.Tensor, operator)

        def _run_op(a, *args):
            # pylint: disable=protected-access
            value = a._AsTensor()
            return tensor_oper(value, *args)

        # Propagate __doc__ to wrapper
        try:
            _run_op.__doc__ = tensor_oper.__doc__
        except AttributeError:
            pass

        setattr(WrappedVariable, operator, _run_op)


register_tensor_conversion(WrappedVariable, overload_operators=True)


# class ComposedVariable(metaclass=MetaBaseParameter):
# class ComposedVariable:
#
#     def __init__(self, name: str, value_fn: Callable, **kwargs):
#         super().__init__(name=name, **kwargs)
#
#         if not callable(value_fn):
#             raise TypeError("`value_fn` is not callable.")
#         self._value_fn = value_fn
#
#     @property
#     def name(self):
#         raise RuntimeError
#
#     @property
#     def shape(self):
#         raise RuntimeError
#
#     @property
#     def dtype(self):
#         raise NotImplementedError
#
#     def value(self):
#         return tf.convert_to_tensor(self._value_fn(), dtype=self.dtype)
#
#     def read_value(self):
#         return tf.identity(self.value())
#
#     def numpy(self):
#         return self.value().numpy()
#
#     # TODO: move to userwarning class?
#     def assign(self, value, use_locking=False, name=None, read_value=True):
#         raise LogicalUndefinedOperationError("Cannot assign to a fixed/composed parameter")
#
#     def _dense_var_to_tensor(self, dtype=None, name=None, as_ref=False):
#         del name
#         if dtype is not None and dtype != self.dtype:
#             return NotImplemented
#         if as_ref:
#             # return "NEVER READ THIS"
#             raise LogicalUndefinedOperationError("There is no ref for the fixed/composed parameter")
#         else:
#             return self.value()
#
#     def _AsTensor(self):
#         return self.value()
#
#     @staticmethod
#     def _OverloadAllOperators():  # pylint: disable=invalid-name
#         """Register overloads for all operators."""
#         for operator in ops.Tensor.OVERLOADABLE_OPERATORS:
#             ComposedVariable._OverloadOperator(operator)
#         # For slicing, bind getitem differently than a tensor (use SliceHelperVar
#         # instead)
#         # pylint: disable=protected-access
#         setattr(ComposedVariable, "__getitem__", array_ops._SliceHelperVar)
#
#     @staticmethod
#     def _OverloadOperator(operator):  # pylint: disable=invalid-name
#         """Defer an operator overload to `ops.Tensor`.
#         We pull the operator out of ops.Tensor dynamically to avoid ordering issues.
#         Args:
#           operator: string. The operator name.
#         """
#
#         tensor_oper = getattr(ops.Tensor, operator)
#
#         def _run_op(a, *args):
#             # pylint: disable=protected-access
#             value = a._AsTensor()
#             return tensor_oper(value, *args)
#
#         # Propagate __doc__ to wrapper
#         try:
#             _run_op.__doc__ = tensor_oper.__doc__
#         except AttributeError:
#             pass
#
#         setattr(ComposedVariable, operator, _run_op)
#
#
# register_tensor_conversion(ComposedVariable, overload_operators=True)


class BaseParameter(ZfitParameter, metaclass=MetaBaseParameter):
    pass
    # @property
    # def dtype(self) -> tf.DType:
    #     return self.value().dtype
    #
    # @property
    # def shape(self):
    #     return self.value().shape


class ZfitParameterMixin(BaseNumeric):
    _existing_params = OrderedDict()

    def __init__(self, name, **kwargs):
        if name in self._existing_params:
            raise NameAlreadyTakenError("Another parameter is already named {}. "
                                        "Use a different, unique one.".format(name))
        self._existing_params.update({name: self})
        self._name = name
        super().__init__(name=name, **kwargs)

    # property needed here to overwrite the name of tf.Variable
    @property
    def name(self) -> str:
        return self._name

    def __del__(self):
        with suppress(NotImplementedError):  # PY36 bug, gets stuck
            if self.name in self._existing_params:  # bug, creates segmentation fault in unittests
                del self._existing_params[self.name]
        with suppress(AttributeError, NotImplementedError):  # if super does not have a __del__
            super().__del__(self)

    def __add__(self, other):
        if isinstance(other, (ZfitModel, ZfitParameter)):
            from . import operations
            with suppress(FunctionNotImplementedError):
                return operations.add(self, other)
        return super().__add__(other)

    def __radd__(self, other):
        if isinstance(other, (ZfitModel, ZfitParameter)):
            from . import operations
            with suppress(FunctionNotImplementedError):
                return operations.add(other, self)
        return super().__radd__(other)

    def __mul__(self, other):
        if isinstance(other, (ZfitModel, ZfitParameter)):
            from . import operations
            with suppress(FunctionNotImplementedError):
                return operations.multiply(self, other)
        return super().__mul__(other)

    def __rmul__(self, other):
        if isinstance(other, (ZfitModel, ZfitParameter)):
            from . import operations
            with suppress(FunctionNotImplementedError):
                return operations.multiply(other, self)
        return super().__rmul__(other)

    def __eq__(self, other):
        return id(self) == id(other)

    def __hash__(self):
        return id(self)


class TFBaseVariable(TFVariable, metaclass=MetaBaseParameter):
    # class TFBaseVariable(WrappedVariable, metaclass=MetaBaseParameter):

    # Needed, otherwise tf variable complains about the name not having a ':' in there
    @property
    def _shared_name(self):
        return self.name


class Parameter(ZfitParameterMixin, TFBaseVariable, BaseParameter, ZfitIndependentParameter):
    """Class for fit parameters, derived from TF Variable class.
    """
    _independent = True
    _independent_params = []
    DEFAULT_STEP_SIZE = 0.001

    def __init__(self, name: str,
                 value: ztyping.NumericalScalarType,
                 lower_limit: Optional[ztyping.NumericalScalarType] = None,
                 upper_limit: Optional[ztyping.NumericalScalarType] = None,
                 step_size: Optional[ztyping.NumericalScalarType] = None,
                 floating: bool = True,
                 dtype: tf.DType = ztypes.float, **kwargs):
        """

        Args:
            name : name of the parameter
            value : starting value
            lower_limit : lower limit
            upper_limit : upper limit
            step_size : step size
        """
        self._independent_params.append(self)
        # TODO: sanitize input for TF2
        self._lower_limit_neg_inf = None
        self._upper_limit_neg_inf = None
        if lower_limit is None:
            self._lower_limit_neg_inf = tf.cast(-np.infty, dtype)
        if upper_limit is None:
            self._upper_limit_neg_inf = tf.cast(np.infty, dtype)
        value = tf.cast(value, dtype=ztypes.float)

        def constraint(x):
            return tfp.math.clip_by_value_preserve_gradient(x, clip_value_min=self.lower,
                                                            clip_value_max=self.upper)

        super().__init__(initial_value=value, dtype=dtype, name=name, constraint=constraint,
                         params={}, **kwargs)

        self.lower = tf.cast(lower_limit, dtype=ztypes.float) if lower_limit is not None else lower_limit
        self.upper = tf.cast(upper_limit, dtype=ztypes.float) if upper_limit is not None else upper_limit
        self.floating = floating
        self.step_size = step_size

    def __init_subclass__(cls, **kwargs):
        super().__init_subclass__(**kwargs)
        cls._independent = True  # overwriting independent only for subclass/instance

    @property
    def lower(self):
        limit = self._lower_limit
        if limit is None:
            limit = self._lower_limit_neg_inf
        return limit

    @lower.setter
    @invalidate_graph
    def lower(self, value):
        if value is None and self._lower_limit_neg_inf is None:
            self._lower_limit_neg_inf = tf.cast(-np.infty, dtype=ztypes.float)
        self._lower_limit = value

    @property
    def upper(self):
        limit = self._upper_limit
        if limit is None:
            limit = self._upper_limit_neg_inf
        return limit

    @upper.setter
    @invalidate_graph
    def upper(self, value):
        if value is None and self._upper_limit_neg_inf is None:
            self._upper_limit_neg_inf = tf.cast(np.infty, dtype=ztypes.float)
        self._upper_limit = value

    @property
    def has_limits(self) -> bool:
        """If the parameter has limits set or not."""

        no_limits = self._lower_limit is None and self._upper_limit is None
        return not no_limits

    @property
    def at_limit(self) -> tf.Tensor:
        """If the value is at the limit (or over it).

        The precision is up to 1e-5 relative.

        Returns:
            Boolean `tf.Tensor` that tells whether the value is at the limits.
        """
        if not self.has_limits:
            return tf.constant(False)

        # Adding a slight tolerance to make sure we're not tricked by numerics
        at_lower = z.unstable.less_equal(self.value(), self.lower + (tf.math.abs(self.lower * 1e-5)))
        at_upper = z.unstable.greater_equal(self.value(), self.upper - (tf.math.abs(self.upper * 1e-5)))
        return z.unstable.logical_or(at_lower, at_upper)

    def value(self):
        value = super().value()
        if self.has_limits:
            value = self.constraint(value)
        return value

    def read_value(self):
        value = super().read_value()
        if self.has_limits:
            value = self.constraint(value)
        return value

    @property
    def floating(self):
        if self._floating and (hasattr(self, 'trainable') and not self.trainable):
            raise RuntimeError("Floating is set to true but tf Variable is not trainable.")
        return self._floating

    @floating.setter
    def floating(self, value):
        if not isinstance(value, bool):
            raise TypeError("floating has to be a boolean.")
        self._floating = value

    def _get_dependencies(self):
        return {self}

    @property
    def independent(self):
        return self._independent

    @property
    def step_size(self) -> tf.Tensor:  # TODO: improve default step_size?
        """Step size of the parameter, the estimated order of magnitude of the uncertainty.

        This can be crucial to tune for the minimization. A too large `step_size` can produce NaNs, a too small won't
        converge.

        If the step size is not set, the `DEFAULT_STEP_SIZE` is used.

        Returns:
            The step size
        """
        step_size = self._step_size
        if step_size is None:
            #     # auto-infer from limits
            #     step_splits = 1e5
            #     if self.has_limits:
            #         step_size = (self.upper_limit - self.lower_limit) / step_splits  # TODO improve? can be tensor?
            #     else:
            #         step_size = self.DEFAULT_STEP_SIZE
            #     if np.isnan(step_size):
            #         if self.lower_limit == -np.infty or self.upper_limit == np.infty:
            #             step_size = self.DEFAULT_STEP_SIZE
            #         else:
            #             raise ValueError("Could not set step size. Is NaN.")
            #     # step_size = z.to_real(step_size)
            #     self.step_size = step_size
            step_size = self.DEFAULT_STEP_SIZE
        step_size = z.convert_to_tensor(step_size)
        return step_size

    @step_size.setter
    def step_size(self, value):
        if value is not None:
            value = z.convert_to_tensor(value, preferred_dtype=ztypes.float)
            value = tf.cast(value, dtype=ztypes.float)
        self._step_size = value

    def set_value(self, value: ztyping.NumericalScalarType):
        """Set the :py:class:`~zfit.Parameter` to `value` (temporarily if used in a context manager).

        This operation won't, compared to the assign, return the read value but an object that *can* act as a context
        manager.

        Args:
            value: The value the parameter will take on.
        """
        super_assign = super().assign

        def getter():
            return self.value()

        def setter(value):
            super_assign(value=value, read_value=False)

        return TemporarilySet(value=value, setter=setter, getter=getter)

    def randomize(self, minval: Optional[ztyping.NumericalScalarType] = None,
                  maxval: Optional[ztyping.NumericalScalarType] = None,
                  sampler: Callable = np.random.uniform) -> tf.Tensor:
        """Update the parameter with a randomised value between minval and maxval and return it.


        Args:
<<<<<<< HEAD
            minval: The lower bound of the sampler. If not given, `lower_limit` is used.
            maxval: The upper bound of the sampler. If not given, `upper_limit` is used.
            sampler: A sampler with the same interface as `tf.random.uniform`
=======
            minval (Numerical): The lower bound of the sampler. If not given, `lower_limit` is used.
            maxval (Numerical): The upper bound of the sampler. If not given, `upper_limit` is used.
            sampler (): A sampler with the same interface as `np.random.uniform`
>>>>>>> f6c92694

        Returns:
            The sampled value
        """
        if not tf.executing_eagerly():
            raise IllegalInGraphModeError("Randomizing values in a parameter within Graph mode is most probably not"
                                          " what is ")
        if minval is None:
            minval = self.lower
        else:
            minval = tf.cast(minval, dtype=self.dtype)
        if maxval is None:
            maxval = self.upper
        else:
            maxval = tf.cast(maxval, dtype=self.dtype)
        if maxval is None or minval is None:
            raise RuntimeError("Cannot randomize a parameter without limits or limits given.")
        value = sampler(size=self.shape, low=minval, high=maxval)

        self.set_value(value=value)
        return value

    def get_params(self, floating: Optional[bool] = True, is_yield: Optional[bool] = None,
                   extract_independent: Optional[bool] = True, only_floating=NotSpecified) -> Set["ZfitParameter"]:
        return extract_filter_params(self, floating=floating, extract_independent=False)

    def __del__(self):
        self._independent_params.remove(self)
        super().__del__()

    def __repr__(self):
        if tf.executing_eagerly():  # more explicit: we check for exactly this attribute, nothing inside numpy
            value = f'{self.numpy():.4g}'
        else:
            value = "graph-node"
        return f"<zfit.{self.__class__.__name__} '{self.name}' floating={self.floating} value={value}>"

    # LEGACY, deprecate?
    @property
    def lower_limit(self):
        return self.lower

    @lower_limit.setter
    def lower_limit(self, value):
        self.lower = value

    @property
    def upper_limit(self):
        return self.upper

    @upper_limit.setter
    def upper_limit(self, value):
        self.upper = value


class BaseComposedParameter(ZfitParameterMixin, OverloadableMixin, BaseParameter):

    def __init__(self, params, value_fn, name="BaseComposedParameter", **kwargs):
        # 0.4 breaking
        if 'value' in kwargs:
            raise BreakingAPIChangeError("'value' cannot be provided any longer, `value_fn` is needed.")
        super().__init__(name=name, params=params, **kwargs)
        if not callable(value_fn):
            raise TypeError("`value_fn` is not callable.")
        n_func_params = len(signature(value_fn).parameters)
        # TODO(0.6): change, remove legacy?
        if n_func_params == 0:
            if len(params) == 0:
                warnings.warn("No `params` specified, the `value_fn` is supposed to return a constant. "
                              "Use preferably `ConstantParameter` instead", RuntimeWarning)
            else:  # this is the legacy case where the function didn't take arguments
                warnings.warn("The `value_fn` for composed parameters should take the same number"
                              " of arguments as `params` are given.", DeprecationWarning)
                legacy_value_fn = value_fn

                def value_fn(*_):
                    return legacy_value_fn()
            # end legacy

        self._value_fn = value_fn

    def _get_dependencies(self):
        return _extract_dependencies(list(self.params.values()))

    @property
    def floating(self):
        raise LogicalUndefinedOperationError("Cannot be floating or not. Look at the dependencies.")

    @floating.setter
    def floating(self, value):
        raise LogicalUndefinedOperationError("Cannot set floating or not. Set in the dependencies (`get_params`).")

    @property
    def params(self):
        return self._params

    def value(self):

        value = self._value_fn(*self.params.values())
        return tf.convert_to_tensor(value, dtype=self.dtype)

    def read_value(self):
        return tf.identity(self.value())

    @property
    def shape(self):
        return self.value().shape

    def numpy(self):
        return self.value().numpy()

    @property
    def independent(self):
        return False


class ConstantParameter(OverloadableMixin, ZfitParameterMixin, BaseParameter):
    """Constant parameter. Value cannot change."""

    def __init__(self, name, value, dtype=ztypes.float):
        """

        Args:
            name:
            value:
            dtype:
        """
        super().__init__(name=name, params={}, dtype=dtype)
        static_value = tf.get_static_value(value, partial=True)
        if static_value is None:
            raise RuntimeError("Cannot convert input to static value. If you encounter this, please open a bug report"
                               " on Github: https://github.com/zfit/zfit")
        self._value_np = static_value

        self._value = tf.guarantee_const(tf.convert_to_tensor(value, dtype=dtype))

    @property
    def shape(self):
        return self.value().shape

    def value(self) -> tf.Tensor:
        return self._value

    def read_value(self) -> tf.Tensor:
        return self.value()

    @property
    def floating(self):
        return False

    @floating.setter
    def floating(self, value):
        raise LogicalUndefinedOperationError("Cannot set a ConstantParameter to floating. Use a `Parameter` instead.")

    @property
    def independent(self) -> bool:
        return False

    def _get_dependencies(self) -> ztyping.DependentsType:
        return OrderedSet()

    @property
    def static_value(self):
        return self._value_np

    def __repr__(self):
        value = self._value_np
        return f"<zfit.param.{self.__class__.__name__} '{self.name}' dtype={self.dtype.name} value={value:.4g}>"


register_tensor_conversion(ConstantParameter, overload_operators=True)


class ComposedParameter(BaseComposedParameter):
    def __init__(self, name: str, value_fn: Callable,
                 params: Union[Dict[str, ZfitParameter], Iterable[ZfitParameter], ZfitParameter] = NotSpecified,
                 dtype: tf.dtypes.DType = ztypes.float,
                 dependents: Union[Dict[str, ZfitParameter], Iterable[ZfitParameter], ZfitParameter] = NotSpecified):
        """Arbitrary composition of parameters.

        A `ComposedParameter` allows for arbitrary combinations of parameters and correlations

        Args:
            name: Unique name of the Parameter
            value_fn: Function that returns the value of the composed parameter and takes as arguments `params` as
                arguments.
            params: If it is a `dict`, this will direclty be used as the `params` attribute, otherwise the
                parameters will be automatically named with f"param_{i}". The values act as arguments to `value_fn`.
            dtype: Output of `value_fn` dtype
            dependents:
                .. deprecated:: unknown
                    use `params` instead.
        """
        if dependents is not NotSpecified:
            params = dependents
            warnings.warn("`dependents` is deprecated, use `params` instead.")
        elif params is NotSpecified:
            raise ValueError
        if isinstance(params, dict):
            params_dict = params
        else:
            params = convert_to_container(params)
            if params is None:
                params_dict = {}
            else:
                params_dict = {f'param_{i}': p for i, p in enumerate(params)}
        super().__init__(params=params_dict, value_fn=value_fn, name=name, dtype=dtype)

    def __repr__(self):
        if tf.executing_eagerly():  # more explicit: we check for exactly this attribute, nothing inside numpy
            value = f'{self.numpy():.4g}'
        else:
            value = "graph-node"
        return f"<zfit.{self.__class__.__name__} '{self.name}' params={self.params} value={value}>"


class ComplexParameter(ComposedParameter):
    def __init__(self, name, value_fn, params, dtype=ztypes.complex):
        """Create a complex parameter.

        .. note::
            Use the constructor class methods instead of the __init__() constructor:

            - :py:meth:`ComplexParameter.from_cartesian`
            - :py:meth:`ComplexParameter.from_polar`
        """
        super().__init__(name, value_fn=value_fn, params=params, dtype=dtype)
        self._conj = None
        self._mod = None
        self._arg = None
        self._imag = None
        self._real = None

    @classmethod
    def from_cartesian(cls, name, real, imag, dtype=ztypes.complex,
                       floating=True):  # TODO: correct dtype handling, also below
        """Create a complex parameter from cartesian coordinates.

        Args:
            name: Name of the parameter.
            real: Real part of the complex number.
            imag: Imaginary part of the complex number.
        """
        real = convert_to_parameter(real, name=name + "_real", prefer_constant=not floating)
        imag = convert_to_parameter(imag, name=name + "_imag", prefer_constant=not floating)
        param = cls(name=name,
                    value_fn=lambda: tf.cast(tf.complex(real, imag), dtype=dtype),
                    params=[real, imag])
        param._real = real
        param._imag = imag
        return param

    @classmethod
    def from_polar(cls, name, mod, arg, dtype=ztypes.complex, floating=True, **kwargs):
        """Create a complex parameter from polar coordinates.

        Args:
            name: Name of the parameter.
            real: Modulus (r) the complex number.
            imag: Argument (phi) of the complex number.
        """
        mod = convert_to_parameter(mod, name=name + "_mod", prefer_constant=not floating)
        arg = convert_to_parameter(arg, name=name + "_arg", prefer_constant=not floating)
        param = cls(name=name,
                    value_fn=lambda: tf.cast(
                        tf.complex(mod * tf.math.cos(arg), mod * tf.math.sin(arg)),
                        dtype=dtype),
                    params=[mod, arg])
        param._mod = mod
        param._arg = arg
        return param

    @property
    def conj(self):
        """Returns a complex conjugated copy of the complex parameter."""
        if self._conj is None:
            self._conj = ComplexParameter(name='{}_conj'.format(self.name), value_fn=lambda: tf.math.conj(self),
                                          params=self.get_cache_deps(),
                                          dtype=self.dtype)
        return self._conj

    @property
    def real(self):
        """Real part of the complex parameter."""
        real = self._real
        if real is None:
            real = z.to_real(self)
        return real

    @property
    def imag(self):
        """Imaginary part of the complex parameter."""
        imag = self._imag
        if imag is None:
            imag = tf.math.imag(tf.convert_to_tensor(value=self, dtype_hint=self.dtype))  # HACK tf bug #30029
        return imag

    @property
    def mod(self):
        """Modulus (r) of the complex parameter."""
        mod = self._mod
        if mod is None:
            mod = tf.math.abs(self)
        return mod

    @property
    def arg(self):
        """Argument (phi) of the complex parameter."""
        arg = self._arg
        if arg is None:
            arg = tf.math.atan(self.imag / self.real)
        return arg


_auto_number = 0


def get_auto_number():
    global _auto_number
    auto_number = _auto_number
    _auto_number += 1
    return auto_number


def convert_to_parameter(value, name=None, prefer_constant=True, dependents=None) -> "ZfitParameter":
    """Convert a *numerical* to a constant/floating parameter or return if already a parameter.

    Args:
        value:
        name:
        prefer_constant: If True, create a ConstantParameter instead of a Parameter, if possible.
    """
    is_python = False
    if name is not None:
        name = str(name)

    if callable(value):
        if dependents is None:
            raise ValueError("If the value is a callable, the dependents have to be specified as an empty list/tuple")
        return ComposedParameter(f"Composed_autoparam_{get_auto_number()}", value_fn=value, params=dependents)

    if isinstance(value, ZfitParameter):  # TODO(Mayou36): autoconvert variable. TF 2.0?
        return value
    elif isinstance(value, tf.Variable):
        raise TypeError("Currently, cannot autoconvert tf.Variable to zfit.Parameter.")

    # convert to Tensor
    if not isinstance(value, tf.Tensor):
        is_python = True
        if isinstance(value, complex):
            value = z.to_complex(value)
        else:
            value = z.to_real(value)

    if not run._enable_parameter_autoconversion:
        return value

    if value.dtype.is_complex:
        if name is None:
            name = "FIXED_complex_autoparam_" + str(get_auto_number())
        if prefer_constant:
            raise WorkInProgressError("Constant complex param not here yet, complex Mixin?")
        value = ComplexParameter(name, value_fn=value, floating=not prefer_constant)

    else:
        if prefer_constant:
            if name is None:
                name = "FIXED_autoparam_" + str(get_auto_number()) if name is None else name
            value = ConstantParameter(name, value=value)

        else:
            name = "autoparam_" + str(get_auto_number()) if name is None else name
            value = Parameter(name=name, value=value)

    return value


def set_values(params: Union[Parameter, Iterable[Parameter]],
               values: Union[ztyping.NumericalScalarType,
                             Iterable[ztyping.NumericalScalarType], ZfitResult]):
    """Set the values (using a context manager or not) of multiple parameters.

    Args:
        params: Parameters to set the values.
        values: List-like object that supports indexing.

    Returns:

    """
    params = convert_to_container(params)
    if isinstance(values, ZfitResult):
        result = values
        values = []
        for param in params:
            if not param in result.params:
                raise ValueError(f"Cannot set {param} with {repr(result)} as it is not contained.")
            values.append(result.params[param]['value'])
    elif len(params) > 1:
        if not tf.is_tensor(values) or isinstance(values, np.ndarray):
            values = convert_to_container(values)
            if not len(params) == len(values):
                raise ValueError(f"Incompatible length of parameters and values: {params}, {values}")
    if not all(param.independent for param in params):
        raise ParameterNotIndependentError(f'trying to set value of parameters that are not independent '
                                           f'{[param for param in params if not param.independent]}')

    def setter(values):
        for i, param in enumerate(params):
            param.set_value(values[i])

    def getter():
        return [param.read_value() for param in params]

    return TemporarilySet(values, setter=setter, getter=getter)<|MERGE_RESOLUTION|>--- conflicted
+++ resolved
@@ -560,15 +560,9 @@
 
 
         Args:
-<<<<<<< HEAD
             minval: The lower bound of the sampler. If not given, `lower_limit` is used.
             maxval: The upper bound of the sampler. If not given, `upper_limit` is used.
-            sampler: A sampler with the same interface as `tf.random.uniform`
-=======
-            minval (Numerical): The lower bound of the sampler. If not given, `lower_limit` is used.
-            maxval (Numerical): The upper bound of the sampler. If not given, `upper_limit` is used.
-            sampler (): A sampler with the same interface as `np.random.uniform`
->>>>>>> f6c92694
+            sampler: A sampler with the same interface as `np.random.uniform`
 
         Returns:
             The sampled value
