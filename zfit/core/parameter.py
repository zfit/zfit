"""Define Parameter which holds the value."""
#  Copyright (c) 2020 zfit
import abc
import functools
import warnings
from collections import OrderedDict
from contextlib import suppress
from inspect import signature
from typing import Callable, Iterable, Union, Optional, Dict, Set

import numpy as np
import tensorflow as tf
import tensorflow_probability as tfp
# TF backwards compatibility
from ordered_set import OrderedSet
from tensorflow.python import ops, array_ops
from tensorflow.python.client.session import register_session_run_conversion_functions
from tensorflow.python.ops.resource_variable_ops import ResourceVariable as TFVariable

from zfit import z
from zfit.util.container import convert_to_container
from . import interfaces as zinterfaces
from .dependents import _extract_dependencies
from .interfaces import ZfitModel, ZfitParameter, ZfitIndependentParameter
from ..core.baseobject import BaseNumeric, extract_filter_params
from ..minimizers.fitresult import FitResult
from ..minimizers.interface import ZfitResult
from ..settings import ztypes, run
from ..util import ztyping
from ..util.cache import invalidate_graph
from ..util.checks import NotSpecified
from ..util.exception import LogicalUndefinedOperationError, NameAlreadyTakenError, BreakingAPIChangeError, \
    WorkInProgressError, ParameterNotIndependentError, IllegalInGraphModeError, FunctionNotImplementedError
from ..util.temporary import TemporarilySet


class MetaBaseParameter(type(tf.Variable), type(zinterfaces.ZfitParameter)):  # resolve metaclasses
    pass


def register_tensor_conversion(convertable, overload_operators=True, priority=1):  # higher then any tf conversion
    fetch_function = lambda variable: ([variable.read_value()],
                                       lambda val: val[0])
    feed_function = lambda feed, feed_val: [(feed.read_value(), feed_val)]
    feed_function_for_partial_run = lambda feed: [feed.read_value()]
    ops.register_dense_tensor_like_type(convertable)

    register_session_run_conversion_functions(tensor_type=convertable, fetch_function=fetch_function,
                                              feed_function=feed_function,
                                              feed_function_for_partial_run=feed_function_for_partial_run)

    def _dense_var_to_tensor(var, dtype=None, name=None, as_ref=False):
        return var._dense_var_to_tensor(dtype=dtype, name=name, as_ref=as_ref)

    ops.register_tensor_conversion_function(convertable, _dense_var_to_tensor, priority=priority)
    if overload_operators:
        convertable._OverloadAllOperators()


class OverloadableMixin(ZfitParameter):

    def _dense_var_to_tensor(self, dtype=None, name=None, as_ref=False):
        del name
        if dtype and not dtype.is_compatible_with(self.dtype):
            raise ValueError(
                "Incompatible type conversion requested to type '%s' for variable "
                "of type '%s'" % (dtype.name, self.dtype.name))
        if as_ref:
            if hasattr(self, '_ref'):
                return self._ref()
            else:
                raise RuntimeError("Why is this needed?")
        else:
            return self.value()

    def _AsTensor(self):
        return self.value()

    @classmethod
    def _OverloadAllOperators(cls):  # pylint: disable=invalid-name
        """Register overloads for all operators."""
        for operator in ops.Tensor.OVERLOADABLE_OPERATORS:
            cls._OverloadOperator(operator)
        # For slicing, bind getitem differently than a tensor (use SliceHelperVar
        # instead)
        # pylint: disable=protected-access
        setattr(cls, "__getitem__", array_ops._SliceHelperVar)

    @classmethod
    def _OverloadOperator(cls, operator):  # pylint: disable=invalid-name
        """Defer an operator overload to `ops.Tensor`.
        We pull the operator out of ops.Tensor dynamically to avoid ordering issues.
        Args:
          operator: string. The operator name.
        """
        # We can't use the overload mechanism on __eq__ & __ne__ since __eq__ is
        # called when adding a variable to sets. As a result we call a.value() which
        # causes infinite recursion when operating within a GradientTape
        # TODO(gjn): Consider removing this
        if operator == "__eq__" or operator == "__ne__":
            return

        tensor_oper = getattr(ops.Tensor, operator)

        def _run_op(a, *args, **kwargs):
            # pylint: disable=protected-access
            return tensor_oper(a.value(), *args, **kwargs)

        functools.update_wrapper(_run_op, tensor_oper)
        setattr(cls, operator, _run_op)


register_tensor_conversion(OverloadableMixin, overload_operators=True)


class WrappedVariable(metaclass=MetaBaseParameter):

    def __init__(self, initial_value, constraint, *args, **kwargs):

        super().__init__(*args, **kwargs)
        self.variable = tf.Variable(initial_value=initial_value, constraint=constraint, name=self.name,
                                    dtype=self.dtype)

    @property
    @abc.abstractmethod
    def name(self):
        raise NotImplementedError

    @property
    def constraint(self):
        return self.variable.constraint

    @property
    def dtype(self):
        return self.variable.dtype

    def value(self):
        return self.variable.value()

    def read_valu(self):
        return self.variable.read_value()

    @property
    def shape(self):
        return self.variable.shape

    def numpy(self):
        return self.variable.numpy()

    def assign(self, value, use_locking=False, name=None, read_value=True):
        return self.variable.assign(value=value, use_locking=use_locking,
                                    name=name, read_value=read_value)

    def _dense_var_to_tensor(self, dtype=None, name=None, as_ref=False):
        del name
        if dtype is not None and dtype != self.dtype:
            return NotImplemented
        if as_ref:
            return self.variable.read_value().op.inputs[0]
        else:
            return self.variable.value()

    def _AsTensor(self):
        return self.variable.value()

    @staticmethod
    def _OverloadAllOperators():  # pylint: disable=invalid-name
        """Register overloads for all operators."""
        for operator in ops.Tensor.OVERLOADABLE_OPERATORS:
            WrappedVariable._OverloadOperator(operator)
        # For slicing, bind getitem differently than a tensor (use SliceHelperVar
        # instead)
        # pylint: disable=protected-access
        setattr(WrappedVariable, "__getitem__", array_ops._SliceHelperVar)

    @staticmethod
    def _OverloadOperator(operator):  # pylint: disable=invalid-name
        """Defer an operator overload to `ops.Tensor`.
        We pull the operator out of ops.Tensor dynamically to avoid ordering issues.
        Args:
          operator: string. The operator name.
        """

        tensor_oper = getattr(ops.Tensor, operator)

        def _run_op(a, *args):
            # pylint: disable=protected-access
            value = a._AsTensor()
            return tensor_oper(value, *args)

        # Propagate __doc__ to wrapper
        try:
            _run_op.__doc__ = tensor_oper.__doc__
        except AttributeError:
            pass

        setattr(WrappedVariable, operator, _run_op)


register_tensor_conversion(WrappedVariable, overload_operators=True)


# class ComposedVariable(metaclass=MetaBaseParameter):
# class ComposedVariable:
#
#     def __init__(self, name: str, value_fn: Callable, **kwargs):
#         super().__init__(name=name, **kwargs)
#
#         if not callable(value_fn):
#             raise TypeError("`value_fn` is not callable.")
#         self._value_fn = value_fn
#
#     @property
#     def name(self):
#         raise RuntimeError
#
#     @property
#     def shape(self):
#         raise RuntimeError
#
#     @property
#     def dtype(self):
#         raise NotImplementedError
#
#     def value(self):
#         return tf.convert_to_tensor(self._value_fn(), dtype=self.dtype)
#
#     def read_value(self):
#         return tf.identity(self.value())
#
#     def numpy(self):
#         return self.value().numpy()
#
#     # TODO: move to userwarning class?
#     def assign(self, value, use_locking=False, name=None, read_value=True):
#         raise LogicalUndefinedOperationError("Cannot assign to a fixed/composed parameter")
#
#     def _dense_var_to_tensor(self, dtype=None, name=None, as_ref=False):
#         del name
#         if dtype is not None and dtype != self.dtype:
#             return NotImplemented
#         if as_ref:
#             # return "NEVER READ THIS"
#             raise LogicalUndefinedOperationError("There is no ref for the fixed/composed parameter")
#         else:
#             return self.value()
#
#     def _AsTensor(self):
#         return self.value()
#
#     @staticmethod
#     def _OverloadAllOperators():  # pylint: disable=invalid-name
#         """Register overloads for all operators."""
#         for operator in ops.Tensor.OVERLOADABLE_OPERATORS:
#             ComposedVariable._OverloadOperator(operator)
#         # For slicing, bind getitem differently than a tensor (use SliceHelperVar
#         # instead)
#         # pylint: disable=protected-access
#         setattr(ComposedVariable, "__getitem__", array_ops._SliceHelperVar)
#
#     @staticmethod
#     def _OverloadOperator(operator):  # pylint: disable=invalid-name
#         """Defer an operator overload to `ops.Tensor`.
#         We pull the operator out of ops.Tensor dynamically to avoid ordering issues.
#         Args:
#           operator: string. The operator name.
#         """
#
#         tensor_oper = getattr(ops.Tensor, operator)
#
#         def _run_op(a, *args):
#             # pylint: disable=protected-access
#             value = a._AsTensor()
#             return tensor_oper(value, *args)
#
#         # Propagate __doc__ to wrapper
#         try:
#             _run_op.__doc__ = tensor_oper.__doc__
#         except AttributeError:
#             pass
#
#         setattr(ComposedVariable, operator, _run_op)
#
#
# register_tensor_conversion(ComposedVariable, overload_operators=True)


class BaseParameter(ZfitParameter, metaclass=MetaBaseParameter):
    pass
    # @property
    # def dtype(self) -> tf.DType:
    #     return self.value().dtype
    #
    # @property
    # def shape(self):
    #     return self.value().shape


class ZfitParameterMixin(BaseNumeric):
    _existing_params = OrderedDict()

    def __init__(self, name, **kwargs):
        if name in self._existing_params:
            raise NameAlreadyTakenError("Another parameter is already named {}. "
                                        "Use a different, unique one.".format(name))
        self._existing_params.update({name: self})
        self._name = name
        super().__init__(name=name, **kwargs)

    # property needed here to overwrite the name of tf.Variable
    @property
    def name(self) -> str:
        return self._name

    def __del__(self):
        with suppress(NotImplementedError):  # PY36 bug, gets stuck
            if self.name in self._existing_params:  # bug, creates segmentation fault in unittests
                del self._existing_params[self.name]
        with suppress(AttributeError, NotImplementedError):  # if super does not have a __del__
            super().__del__(self)

    def __add__(self, other):
        if isinstance(other, (ZfitModel, ZfitParameter)):
            from . import operations
            with suppress(FunctionNotImplementedError):
                return operations.add(self, other)
        return super().__add__(other)

    def __radd__(self, other):
        if isinstance(other, (ZfitModel, ZfitParameter)):
            from . import operations
            with suppress(FunctionNotImplementedError):
                return operations.add(other, self)
        return super().__radd__(other)

    def __mul__(self, other):
        if isinstance(other, (ZfitModel, ZfitParameter)):
            from . import operations
            with suppress(FunctionNotImplementedError):
                return operations.multiply(self, other)
        return super().__mul__(other)

    def __rmul__(self, other):
        if isinstance(other, (ZfitModel, ZfitParameter)):
            from . import operations
            with suppress(FunctionNotImplementedError):
                return operations.multiply(other, self)
        return super().__rmul__(other)

    def __eq__(self, other):
        return id(self) == id(other)

    def __hash__(self):
        return id(self)


class TFBaseVariable(TFVariable, metaclass=MetaBaseParameter):
    # class TFBaseVariable(WrappedVariable, metaclass=MetaBaseParameter):

    # Needed, otherwise tf variable complains about the name not having a ':' in there
    @property
    def _shared_name(self):
        return self.name


class Parameter(ZfitParameterMixin, TFBaseVariable, BaseParameter, ZfitIndependentParameter):
    """Class for fit parameters, derived from TF Variable class.
    """
    _independent = True
    _independent_params = []
    DEFAULT_STEP_SIZE = 0.001

    def __init__(self, name: str,
                 value: ztyping.NumericalScalarType,
                 lower_limit: Optional[ztyping.NumericalScalarType] = None,
                 upper_limit: Optional[ztyping.NumericalScalarType] = None,
                 step_size: Optional[ztyping.NumericalScalarType] = None,
                 floating: bool = True,
                 dtype: tf.DType = ztypes.float, **kwargs):
        """
            name : name of the parameter,
            value : starting value
            lower_limit : lower limit
            upper_limit : upper limit
            step_size : step size
        """
        self._independent_params.append(self)
        # TODO: sanitize input for TF2
        self._lower_limit_neg_inf = None
        self._upper_limit_neg_inf = None
        if lower_limit is None:
            self._lower_limit_neg_inf = tf.cast(-np.infty, dtype)
        if upper_limit is None:
            self._upper_limit_neg_inf = tf.cast(np.infty, dtype)
        value = tf.cast(value, dtype=ztypes.float)

        def constraint(x):
            return tfp.math.clip_by_value_preserve_gradient(x, clip_value_min=self.lower,
                                                            clip_value_max=self.upper)

        super().__init__(initial_value=value, dtype=dtype, name=name, constraint=constraint,
                         params={}, **kwargs)

        self.lower = tf.cast(lower_limit, dtype=ztypes.float) if lower_limit is not None else lower_limit
        self.upper = tf.cast(upper_limit, dtype=ztypes.float) if upper_limit is not None else upper_limit
        self.floating = floating
        self.step_size = step_size

    def __init_subclass__(cls, **kwargs):
        super().__init_subclass__(**kwargs)
        cls._independent = True  # overwriting independent only for subclass/instance

    @property
    def lower(self):
        limit = self._lower_limit
        if limit is None:
            limit = self._lower_limit_neg_inf
        return limit

    @lower.setter
    @invalidate_graph
    def lower(self, value):
        if value is None and self._lower_limit_neg_inf is None:
            self._lower_limit_neg_inf = tf.cast(-np.infty, dtype=ztypes.float)
        self._lower_limit = value

    @property
    def upper(self):
        limit = self._upper_limit
        if limit is None:
            limit = self._upper_limit_neg_inf
        return limit

    @upper.setter
    @invalidate_graph
    def upper(self, value):
        if value is None and self._upper_limit_neg_inf is None:
            self._upper_limit_neg_inf = tf.cast(np.infty, dtype=ztypes.float)
        self._upper_limit = value

    @property
    def has_limits(self) -> bool:
        """If the parameter has limits set or not

        Returns:
            bool
        """
        no_limits = self._lower_limit is None and self._upper_limit is None
        return not no_limits

    @property
    def at_limit(self) -> tf.Tensor:
        """If the value is at the limit (or over it).

        The precision is up to 1e-5 relative.

        Returns:
            `tf.Tensor`: Boolean `tf.Tensor` that tells whether the value is at the limits.

        """
        if not self.has_limits:
            return tf.constant(False)

        # Adding a slight tolerance to make sure we're not tricked by numerics
        at_lower = z.unstable.less_equal(self.value(), self.lower + (tf.math.abs(self.lower * 1e-5)))
        at_upper = z.unstable.greater_equal(self.value(), self.upper - (tf.math.abs(self.upper * 1e-5)))
        return z.unstable.logical_or(at_lower, at_upper)

    def value(self):
        value = super().value()
        if self.has_limits:
            value = self.constraint(value)
        return value

    def read_value(self):
        value = super().read_value()
        if self.has_limits:
            value = self.constraint(value)
        return value

    @property
    def floating(self):
        if self._floating and (hasattr(self, 'trainable') and not self.trainable):
            raise RuntimeError("Floating is set to true but tf Variable is not trainable.")
        return self._floating

    @floating.setter
    def floating(self, value):
        if not isinstance(value, bool):
            raise TypeError("floating has to be a boolean.")
        self._floating = value

    def _get_dependencies(self):
        return {self}

    @property
    def independent(self):
        return self._independent

    @property
    def step_size(self) -> tf.Tensor:  # TODO: improve default step_size?
        """Step size of the parameter, the estimated order of magnitude of the uncertainty.

        This can be crucial to tune for the minimization. A too large `step_size` can produce NaNs, a too small won't
        converge.

        If the step size is not set, the `DEFAULT_STEP_SIZE` is used.

        Returns:
            :py:class:`tf.Tensor`: the step size
        """
        step_size = self._step_size
        if step_size is None:
            #     # auto-infer from limits
            #     step_splits = 1e5
            #     if self.has_limits:
            #         step_size = (self.upper_limit - self.lower_limit) / step_splits  # TODO improve? can be tensor?
            #     else:
            #         step_size = self.DEFAULT_STEP_SIZE
            #     if np.isnan(step_size):
            #         if self.lower_limit == -np.infty or self.upper_limit == np.infty:
            #             step_size = self.DEFAULT_STEP_SIZE
            #         else:
            #             raise ValueError("Could not set step size. Is NaN.")
            #     # step_size = z.to_real(step_size)
            #     self.step_size = step_size
            step_size = self.DEFAULT_STEP_SIZE
        step_size = z.convert_to_tensor(step_size)
        return step_size

    @step_size.setter
    def step_size(self, value):
        if value is not None:
            value = z.convert_to_tensor(value, preferred_dtype=ztypes.float)
            value = tf.cast(value, dtype=ztypes.float)
        self._step_size = value

    def set_value(self, value: ztyping.NumericalScalarType):
        """Set the :py:class:`~zfit.Parameter` to `value` (temporarily if used in a context manager).

        This operation won't, compared to the assign, return the read value but an object that *can* act as a context
        manager.

        Args:
            value (float): The value the parameter will take on.
        """
        super_assign = super().assign

        def getter():
            return self.value()

        def setter(value):
            super_assign(value=value, read_value=False)

        return TemporarilySet(value=value, setter=setter, getter=getter)

    def randomize(self, minval: Optional[ztyping.NumericalScalarType] = None,
                  maxval: Optional[ztyping.NumericalScalarType] = None,
                  sampler: Callable = tf.random.uniform) -> tf.Tensor:
        """Update the parameter with a randomised value between minval and maxval and return it.


        Args:
            minval (Numerical): The lower bound of the sampler. If not given, `lower_limit` is used.
            maxval (Numerical): The upper bound of the sampler. If not given, `upper_limit` is used.
            sampler (): A sampler with the same interface as `tf.random.uniform`

        Returns:
            `tf.Tensor`: The sampled value
        """
        if not tf.executing_eagerly():
            raise IllegalInGraphModeError("Randomizing values in a parameter within Graph mode is most probably not"
                                          " what is ")
        if minval is None:
            minval = self.lower
        else:
            minval = tf.cast(minval, dtype=self.dtype)
        if maxval is None:
            maxval = self.upper
        else:
            maxval = tf.cast(maxval, dtype=self.dtype)

        value = sampler(size=self.shape, low=minval, high=maxval)

        self.set_value(value=value)
        return value

    def get_params(self, floating: Optional[bool] = True, is_yield: Optional[bool] = None,
                   extract_independent: Optional[bool] = True, only_floating=NotSpecified) -> Set["ZfitParameter"]:
        return extract_filter_params(self, floating=floating, extract_independent=False)

    def __del__(self):
        self._independent_params.remove(self)
        super().__del__()

    def __repr__(self):
        if hasattr(self, "numpy"):  # more explicit: we check for exactly this attribute, nothing inside numpy
            value = self.numpy()
        else:
            value = "graph-node"
        return f"<zfit.{self.__class__.__name__} '{self.name}' floating={self.floating} value={value:.4g}>"

    # LEGACY, deprecate?
    @property
    def lower_limit(self):
        return self.lower

    @lower_limit.setter
    def lower_limit(self, value):
        self.lower = value

    @property
    def upper_limit(self):
        return self.upper

    @upper_limit.setter
    def upper_limit(self, value):
        self.upper = value


class BaseComposedParameter(ZfitParameterMixin, OverloadableMixin, BaseParameter):

    def __init__(self, params, value_fn, name="BaseComposedParameter", **kwargs):
        # 0.4 breaking
        if 'value' in kwargs:
            raise BreakingAPIChangeError("'value' cannot be provided any longer, `value_fn` is needed.")
        super().__init__(name=name, params=params, **kwargs)
        if not callable(value_fn):
            raise TypeError("`value_fn` is not callable.")
        n_func_params = len(signature(value_fn).parameters)
        # TODO(0.6): change, remove legacy?
        if n_func_params == 0:
            if len(params) == 0:
                warnings.warn("No `params` specified, the `value_fn` is supposed to return a constant. "
                              "Use preferably `ConstantParameter` instead", RuntimeWarning)
            else:  # this is the legacy case where the function didn't take arguments
                warnings.warn("The `value_fn` for composed parameters should take the same number"
                              " of arguments as `params` are given.", DeprecationWarning)
                legacy_value_fn = value_fn

                def value_fn(*_):
                    return legacy_value_fn()
            # end legacy

        self._value_fn = value_fn

    def _get_dependencies(self):
        dependents = _extract_dependencies(list(self.params.values()))
        return dependents

    @property
    def floating(self):
        raise LogicalUndefinedOperationError("Cannot be floating or not. Look at the dependencies.")

    @property
    def params(self):
        return self._params

    def value(self):

        value = self._value_fn(*self.params.values())
        return tf.convert_to_tensor(value, dtype=self.dtype)

    def read_value(self):
        return tf.identity(self.value())

    @property
    def shape(self):
        return self.value().shape

    def numpy(self):
        return self.value().numpy()

    @property
    def independent(self):
        return False


class ConstantParameter(OverloadableMixin, ZfitParameterMixin, BaseParameter):

    def __init__(self, name, value, dtype=ztypes.float):
        super().__init__(name=name, params={}, dtype=dtype)
        static_value = tf.get_static_value(value, partial=True)
        if static_value is None:
            raise RuntimeError("Cannot convert input to static value. If you encounter this, please open a bug report"
                               " on Github: https://github.com/zfit/zfit")
        self._value_np = static_value

        self._value = tf.guarantee_const(tf.convert_to_tensor(value, dtype=dtype))

    @property
    def shape(self):
        return self.value().shape

    def value(self) -> tf.Tensor:
        return self._value

    def read_value(self) -> tf.Tensor:
        return self.value()

    @property
    def floating(self):
        return False

    @property
    def independent(self) -> bool:
        return False

    def _get_dependencies(self) -> ztyping.DependentsType:
        return OrderedSet()

    def __repr__(self):
        value = self._value_np
        return f"<zfit.param.{self.__class__.__name__} '{self.name}' dtype={self.dtype.name} value={value:.4g}>"


register_tensor_conversion(ConstantParameter, overload_operators=True)


class ComposedParameter(BaseComposedParameter):
    def __init__(self, name: str, value_fn: Callable,
                 params: Union[Dict[str, ZfitParameter], Iterable[ZfitParameter], ZfitParameter] = NotSpecified,
                 dtype: tf.dtypes.DType = ztypes.float,
                 dependents: Union[Dict[str, ZfitParameter], Iterable[ZfitParameter], ZfitParameter] = NotSpecified):
        """Arbitrary composition of parameters.

        A `ComposedParameter` allows for arbitrary combinations of parameters and correlations

        Args:
            name: Unique name of the Parameter
            value_fn: Function that returns the value of the composed parameter and takes as arguments `params` as
                arguments.
            params: If it is a `dict`, this will direclty be used as the `params` attribute, otherwise the
                parameters will be automatically named with f"param_{i}". The values act as arguments to `value_fn`.
            dtype: Output of `value_fn` dtype
            dependents: DEPRECEATED, use `params` instead.
        """
        if dependents is not NotSpecified:
            params = dependents
            warnings.warn("`dependents` is deprecated, use `params` instead.")
        elif params is NotSpecified:
            raise ValueError
        if isinstance(params, dict):
            params_dict = params
        else:
            params = convert_to_container(params)
            if params is None:
                params_dict = {}
            else:
                params_dict = {f'param_{i}': p for i, p in enumerate(params)}
        super().__init__(params=params_dict, value_fn=value_fn, name=name, dtype=dtype)

    def __repr__(self):
        value = self.value()
        return f"<zfit.{self.__class__.__name__} '{self.name}' dtype={self.dtype.name} value={value:.4g}>"


class ComplexParameter(ComposedParameter):
<<<<<<< HEAD
    def __init__(self, name, value_fn, dependents, dtype=ztypes.complex, **kwargs):
        """Create a complex parameter.

        .. warning::
            Use the constructor class methods instead of the __init__() constructor:

            - :py:meth:`ComplexParameter.from_cartesian`
            - :py:meth:`ComplexParameter.from_polar`
        """
        super().__init__(name, value_fn=value_fn, dependents=dependents, dtype=dtype, **kwargs)
=======
    def __init__(self, name, value_fn, params, dtype=ztypes.complex):
        super().__init__(name, value_fn=value_fn, params=params, dtype=dtype)
>>>>>>> 10c29b37
        self._conj = None
        self._mod = None
        self._arg = None
        self._imag = None
        self._real = None

<<<<<<< HEAD
    @classmethod
    def from_cartesian(cls, name, real, imag, dtype=ztypes.complex, floating=True,
                       **kwargs):  # TODO: correct dtype handling, also below
        real = convert_to_parameter(real, name=name + "_real", prefer_constant=not floating)
        imag = convert_to_parameter(imag, name=name + "_imag", prefer_constant=not floating)
        param = cls(name=name,
                    value_fn=lambda: tf.cast(tf.complex(real, imag), dtype=dtype),
                    dependents=[real, imag],
                    **kwargs)
=======
    @staticmethod
    def from_cartesian(name, real, imag, dtype=ztypes.complex,
                       floating=True):  # TODO: correct dtype handling, also below
        real = convert_to_parameter(real, name=name + "_real", prefer_constant=not floating)
        imag = convert_to_parameter(imag, name=name + "_imag", prefer_constant=not floating)
        param = ComplexParameter(name=name, value_fn=lambda: tf.cast(tf.complex(real, imag), dtype=dtype),
                                 params=[real, imag])
>>>>>>> 10c29b37
        param._real = real
        param._imag = imag
        return param

    @classmethod
    def from_polar(cls, name, mod, arg, dtype=ztypes.complex, floating=True, **kwargs):
        mod = convert_to_parameter(mod, name=name + "_mod", prefer_constant=not floating)
        arg = convert_to_parameter(arg, name=name + "_arg", prefer_constant=not floating)
<<<<<<< HEAD
        param = cls(name=name,
                    value_fn=lambda: tf.cast(
                        tf.complex(mod*tf.math.cos(arg), mod*tf.math.sin(arg)),
                        dtype=dtype),
                    dependents=[mod, arg],
                    **kwargs)
=======
        param = ComplexParameter(name=name, value_fn=lambda: tf.cast(tf.complex(mod * tf.math.cos(arg),
                                                                                mod * tf.math.sin(arg)),
                                                                     dtype=dtype), params=[mod, arg], **kwargs)
>>>>>>> 10c29b37
        param._mod = mod
        param._arg = arg
        return param

    @property
    def conj(self):
        if self._conj is None:
            self._conj = ComplexParameter(name='{}_conj'.format(self.name), value_fn=lambda: tf.math.conj(self),
                                          params=self.get_cache_deps(),
                                          dtype=self.dtype)
        return self._conj

    @property
    def real(self):
        real = self._real
        if real is None:
            real = z.to_real(self)
        return real

    @property
    def imag(self):
        imag = self._imag
        if imag is None:
            imag = tf.math.imag(tf.convert_to_tensor(value=self, dtype_hint=self.dtype))  # HACK tf bug #30029
        return imag

    @property
    def mod(self):
        mod = self._mod
        if mod is None:
            mod = tf.math.abs(self)
        return mod

    @property
    def arg(self):
        arg = self._arg
        if arg is None:
            arg = tf.math.atan(self.imag / self.real)
        return arg


_auto_number = 0


def get_auto_number():
    global _auto_number
    auto_number = _auto_number
    _auto_number += 1
    return auto_number


def convert_to_parameter(value, name=None, prefer_constant=True, dependents=None) -> "ZfitParameter":
    """Convert a *numerical* to a constant/floating parameter or return if already a parameter.

    Args:
        value ():
        name ():
        prefer_constant: If True, create a ConstantParameter instead of a Parameter _if possible_.

    """
    is_python = False
    if name is not None:
        name = str(name)

    if callable(value):
        if dependents is None:
            raise ValueError("If the value is a callable, the dependents have to be specified as an empty list/tuple")
        return ComposedParameter(f"Composed_autoparam_{get_auto_number()}", value_fn=value, params=dependents)

    if isinstance(value, ZfitParameter):  # TODO(Mayou36): autoconvert variable. TF 2.0?
        return value
    elif isinstance(value, tf.Variable):
        raise TypeError("Currently, cannot autoconvert tf.Variable to zfit.Parameter.")

    # convert to Tensor
    if not isinstance(value, tf.Tensor):
        is_python = True
        if isinstance(value, complex):
            value = z.to_complex(value)
        else:
            value = z.to_real(value)

    if not run._enable_parameter_autoconversion:
        return value

    if value.dtype.is_complex:
        if name is None:
            name = "FIXED_complex_autoparam_" + str(get_auto_number())
        if prefer_constant:
            raise WorkInProgressError("Constant complex param not here yet, complex Mixin?")
        value = ComplexParameter(name, value_fn=value, floating=not prefer_constant)

    else:
        if prefer_constant:
            if name is None:
                name = "FIXED_autoparam_" + str(get_auto_number()) if name is None else name
            value = ConstantParameter(name, value=value)

        else:
            name = "autoparam_" + str(get_auto_number()) if name is None else name
            value = Parameter(name=name, value=value)

    return value


def set_values(params: Union[Parameter, Iterable[Parameter]],
               values: Union[ztyping.NumericalScalarType,
                             Iterable[ztyping.NumericalScalarType], ZfitResult]):
    """Set the values (using a context manager or not) of multiple parameters.

    Args:
        params: Parameters to set the values
        values: list-like object that supports indexing

    Returns:

    """
    params = convert_to_container(params)
    if isinstance(values, ZfitResult):
        result = values
        values = []
        for param in params:
            if not param in result.params:
                raise ValueError(f"Cannot set {param} with {repr(FitResult)} as it is not contained.")
            values.append(result.params[param]['value'])
    elif len(params) > 1:
        if not tf.is_tensor(values) or isinstance(values, np.ndarray):
            values = convert_to_container(values)
            if not len(params) == len(values):
                raise ValueError(f"Incompatible length of parameters and values: {params}, {values}")
    if not all(param.independent for param in params):
        raise ParameterNotIndependentError(f'trying to set value of parameters that are not independent '
                                           f'{[param for param in params if not param.independent]}')

    def setter(values):
        for i, param in enumerate(params):
            param.set_value(values[i])

    def getter():
        return [param.read_value() for param in params]

    return TemporarilySet(values, setter=setter, getter=getter)<|MERGE_RESOLUTION|>--- conflicted
+++ resolved
@@ -756,8 +756,7 @@
 
 
 class ComplexParameter(ComposedParameter):
-<<<<<<< HEAD
-    def __init__(self, name, value_fn, dependents, dtype=ztypes.complex, **kwargs):
+    def __init__(self, name, value_fn, params, dtype=ztypes.complex):
         """Create a complex parameter.
 
         .. warning::
@@ -766,36 +765,21 @@
             - :py:meth:`ComplexParameter.from_cartesian`
             - :py:meth:`ComplexParameter.from_polar`
         """
-        super().__init__(name, value_fn=value_fn, dependents=dependents, dtype=dtype, **kwargs)
-=======
-    def __init__(self, name, value_fn, params, dtype=ztypes.complex):
         super().__init__(name, value_fn=value_fn, params=params, dtype=dtype)
->>>>>>> 10c29b37
         self._conj = None
         self._mod = None
         self._arg = None
         self._imag = None
         self._real = None
 
-<<<<<<< HEAD
     @classmethod
-    def from_cartesian(cls, name, real, imag, dtype=ztypes.complex, floating=True,
-                       **kwargs):  # TODO: correct dtype handling, also below
+    def from_cartesian(cls, name, real, imag, dtype=ztypes.complex,
+                       floating=True):  # TODO: correct dtype handling, also below
         real = convert_to_parameter(real, name=name + "_real", prefer_constant=not floating)
         imag = convert_to_parameter(imag, name=name + "_imag", prefer_constant=not floating)
         param = cls(name=name,
                     value_fn=lambda: tf.cast(tf.complex(real, imag), dtype=dtype),
-                    dependents=[real, imag],
-                    **kwargs)
-=======
-    @staticmethod
-    def from_cartesian(name, real, imag, dtype=ztypes.complex,
-                       floating=True):  # TODO: correct dtype handling, also below
-        real = convert_to_parameter(real, name=name + "_real", prefer_constant=not floating)
-        imag = convert_to_parameter(imag, name=name + "_imag", prefer_constant=not floating)
-        param = ComplexParameter(name=name, value_fn=lambda: tf.cast(tf.complex(real, imag), dtype=dtype),
-                                 params=[real, imag])
->>>>>>> 10c29b37
+                    params=[real, imag])
         param._real = real
         param._imag = imag
         return param
@@ -804,18 +788,11 @@
     def from_polar(cls, name, mod, arg, dtype=ztypes.complex, floating=True, **kwargs):
         mod = convert_to_parameter(mod, name=name + "_mod", prefer_constant=not floating)
         arg = convert_to_parameter(arg, name=name + "_arg", prefer_constant=not floating)
-<<<<<<< HEAD
         param = cls(name=name,
                     value_fn=lambda: tf.cast(
                         tf.complex(mod*tf.math.cos(arg), mod*tf.math.sin(arg)),
                         dtype=dtype),
-                    dependents=[mod, arg],
-                    **kwargs)
-=======
-        param = ComplexParameter(name=name, value_fn=lambda: tf.cast(tf.complex(mod * tf.math.cos(arg),
-                                                                                mod * tf.math.sin(arg)),
-                                                                     dtype=dtype), params=[mod, arg], **kwargs)
->>>>>>> 10c29b37
+                    params=[mod, arg])
         param._mod = mod
         param._arg = arg
         return param
