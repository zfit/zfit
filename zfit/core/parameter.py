"""Define Parameter which holds the value."""
#  Copyright (c) 2020 zfit
import abc
import functools
import warnings
from collections import OrderedDict
from contextlib import suppress
from inspect import signature
from typing import Callable, Iterable, Union, Optional, Dict, Set

import numpy as np
import tensorflow as tf
import tensorflow_probability as tfp
# TF backwards compatibility
from ordered_set import OrderedSet
from tensorflow.python import ops, array_ops
from tensorflow.python.client.session import register_session_run_conversion_functions
from tensorflow.python.ops.resource_variable_ops import ResourceVariable as TFVariable

from zfit import z
from zfit.util.container import convert_to_container
from . import interfaces as zinterfaces
from .dependents import _extract_dependencies
from .interfaces import ZfitModel, ZfitParameter, ZfitIndependentParameter
<<<<<<< HEAD
from ..core.baseobject import BaseNumeric
=======
from ..core.baseobject import BaseNumeric, extract_filter_params
from ..minimizers.fitresult import FitResult
>>>>>>> 394366e1
from ..minimizers.interface import ZfitResult
from ..settings import ztypes, run
from ..util import ztyping
from ..util.cache import invalidate_graph
from ..util.checks import NotSpecified
from ..util.exception import LogicalUndefinedOperationError, NameAlreadyTakenError, BreakingAPIChangeError, \
    WorkInProgressError, ParameterNotIndependentError, IllegalInGraphModeError, FunctionNotImplementedError
from ..util.temporary import TemporarilySet


class MetaBaseParameter(type(tf.Variable), type(zinterfaces.ZfitParameter)):  # resolve metaclasses
    pass


def register_tensor_conversion(convertable, overload_operators=True, priority=1):  # higher then any tf conversion
    fetch_function = lambda variable: ([variable.read_value()],
                                       lambda val: val[0])
    feed_function = lambda feed, feed_val: [(feed.read_value(), feed_val)]
    feed_function_for_partial_run = lambda feed: [feed.read_value()]
    ops.register_dense_tensor_like_type(convertable)

    register_session_run_conversion_functions(tensor_type=convertable, fetch_function=fetch_function,
                                              feed_function=feed_function,
                                              feed_function_for_partial_run=feed_function_for_partial_run)

    def _dense_var_to_tensor(var, dtype=None, name=None, as_ref=False):
        return var._dense_var_to_tensor(dtype=dtype, name=name, as_ref=as_ref)

    ops.register_tensor_conversion_function(convertable, _dense_var_to_tensor, priority=priority)
    if overload_operators:
        convertable._OverloadAllOperators()


class OverloadableMixin(ZfitParameter):

    def _dense_var_to_tensor(self, dtype=None, name=None, as_ref=False):
        del name
        if dtype and not dtype.is_compatible_with(self.dtype):
            raise ValueError(
                "Incompatible type conversion requested to type '%s' for variable "
                "of type '%s'" % (dtype.name, self.dtype.name))
        if as_ref:
            if hasattr(self, '_ref'):
                return self._ref()
            else:
                raise RuntimeError("Why is this needed?")
        else:
            return self.value()

    def _AsTensor(self):
        return self.value()

    @classmethod
    def _OverloadAllOperators(cls):  # pylint: disable=invalid-name
        """Register overloads for all operators."""
        for operator in ops.Tensor.OVERLOADABLE_OPERATORS:
            cls._OverloadOperator(operator)
        # For slicing, bind getitem differently than a tensor (use SliceHelperVar
        # instead)
        # pylint: disable=protected-access
        setattr(cls, "__getitem__", array_ops._SliceHelperVar)

    @classmethod
    def _OverloadOperator(cls, operator):  # pylint: disable=invalid-name
        """Defer an operator overload to `ops.Tensor`.
        We pull the operator out of ops.Tensor dynamically to avoid ordering issues.
        Args:
          operator: string. The operator name.
        """
        # We can't use the overload mechanism on __eq__ & __ne__ since __eq__ is
        # called when adding a variable to sets. As a result we call a.value() which
        # causes infinite recursion when operating within a GradientTape
        # TODO(gjn): Consider removing this
        if operator == "__eq__" or operator == "__ne__":
            return

        tensor_oper = getattr(ops.Tensor, operator)

        def _run_op(a, *args, **kwargs):
            # pylint: disable=protected-access
            return tensor_oper(a.value(), *args, **kwargs)

        functools.update_wrapper(_run_op, tensor_oper)
        setattr(cls, operator, _run_op)


register_tensor_conversion(OverloadableMixin, overload_operators=True)


class WrappedVariable(metaclass=MetaBaseParameter):

    def __init__(self, initial_value, constraint, *args, **kwargs):

        super().__init__(*args, **kwargs)
        self.variable = tf.Variable(initial_value=initial_value, constraint=constraint, name=self.name,
                                    dtype=self.dtype)

    @property
    @abc.abstractmethod
    def name(self):
        raise NotImplementedError

    @property
    def constraint(self):
        return self.variable.constraint

    @property
    def dtype(self):
        return self.variable.dtype

    def value(self):
        return self.variable.value()

    def read_valu(self):
        return self.variable.read_value()

    @property
    def shape(self):
        return self.variable.shape

    def numpy(self):
        return self.variable.numpy()

    def assign(self, value, use_locking=False, name=None, read_value=True):
        return self.variable.assign(value=value, use_locking=use_locking,
                                    name=name, read_value=read_value)

    def _dense_var_to_tensor(self, dtype=None, name=None, as_ref=False):
        del name
        if dtype is not None and dtype != self.dtype:
            return NotImplemented
        if as_ref:
            return self.variable.read_value().op.inputs[0]
        else:
            return self.variable.value()

    def _AsTensor(self):
        return self.variable.value()

    @staticmethod
    def _OverloadAllOperators():  # pylint: disable=invalid-name
        """Register overloads for all operators."""
        for operator in ops.Tensor.OVERLOADABLE_OPERATORS:
            WrappedVariable._OverloadOperator(operator)
        # For slicing, bind getitem differently than a tensor (use SliceHelperVar
        # instead)
        # pylint: disable=protected-access
        setattr(WrappedVariable, "__getitem__", array_ops._SliceHelperVar)

    @staticmethod
    def _OverloadOperator(operator):  # pylint: disable=invalid-name
        """Defer an operator overload to `ops.Tensor`.
        We pull the operator out of ops.Tensor dynamically to avoid ordering issues.
        Args:
          operator: string. The operator name.
        """

        tensor_oper = getattr(ops.Tensor, operator)

        def _run_op(a, *args):
            # pylint: disable=protected-access
            value = a._AsTensor()
            return tensor_oper(value, *args)

        # Propagate __doc__ to wrapper
        try:
            _run_op.__doc__ = tensor_oper.__doc__
        except AttributeError:
            pass

        setattr(WrappedVariable, operator, _run_op)


register_tensor_conversion(WrappedVariable, overload_operators=True)


# class ComposedVariable(metaclass=MetaBaseParameter):
# class ComposedVariable:
#
#     def __init__(self, name: str, value_fn: Callable, **kwargs):
#         super().__init__(name=name, **kwargs)
#
#         if not callable(value_fn):
#             raise TypeError("`value_fn` is not callable.")
#         self._value_fn = value_fn
#
#     @property
#     def name(self):
#         raise RuntimeError
#
#     @property
#     def shape(self):
#         raise RuntimeError
#
#     @property
#     def dtype(self):
#         raise NotImplementedError
#
#     def value(self):
#         return tf.convert_to_tensor(self._value_fn(), dtype=self.dtype)
#
#     def read_value(self):
#         return tf.identity(self.value())
#
#     def numpy(self):
#         return self.value().numpy()
#
#     # TODO: move to userwarning class?
#     def assign(self, value, use_locking=False, name=None, read_value=True):
#         raise LogicalUndefinedOperationError("Cannot assign to a fixed/composed parameter")
#
#     def _dense_var_to_tensor(self, dtype=None, name=None, as_ref=False):
#         del name
#         if dtype is not None and dtype != self.dtype:
#             return NotImplemented
#         if as_ref:
#             # return "NEVER READ THIS"
#             raise LogicalUndefinedOperationError("There is no ref for the fixed/composed parameter")
#         else:
#             return self.value()
#
#     def _AsTensor(self):
#         return self.value()
#
#     @staticmethod
#     def _OverloadAllOperators():  # pylint: disable=invalid-name
#         """Register overloads for all operators."""
#         for operator in ops.Tensor.OVERLOADABLE_OPERATORS:
#             ComposedVariable._OverloadOperator(operator)
#         # For slicing, bind getitem differently than a tensor (use SliceHelperVar
#         # instead)
#         # pylint: disable=protected-access
#         setattr(ComposedVariable, "__getitem__", array_ops._SliceHelperVar)
#
#     @staticmethod
#     def _OverloadOperator(operator):  # pylint: disable=invalid-name
#         """Defer an operator overload to `ops.Tensor`.
#         We pull the operator out of ops.Tensor dynamically to avoid ordering issues.
#         Args:
#           operator: string. The operator name.
#         """
#
#         tensor_oper = getattr(ops.Tensor, operator)
#
#         def _run_op(a, *args):
#             # pylint: disable=protected-access
#             value = a._AsTensor()
#             return tensor_oper(value, *args)
#
#         # Propagate __doc__ to wrapper
#         try:
#             _run_op.__doc__ = tensor_oper.__doc__
#         except AttributeError:
#             pass
#
#         setattr(ComposedVariable, operator, _run_op)
#
#
# register_tensor_conversion(ComposedVariable, overload_operators=True)


class BaseParameter(ZfitParameter, metaclass=MetaBaseParameter):
    pass
    # @property
    # def dtype(self) -> tf.DType:
    #     return self.value().dtype
    #
    # @property
    # def shape(self):
    #     return self.value().shape


class ZfitParameterMixin(BaseNumeric):
    _existing_params = OrderedDict()

    def __init__(self, name, **kwargs):
        if name in self._existing_params:
            raise NameAlreadyTakenError("Another parameter is already named {}. "
                                        "Use a different, unique one.".format(name))
        self._existing_params.update({name: self})
        self._name = name
        super().__init__(name=name, **kwargs)

    # property needed here to overwrite the name of tf.Variable
    @property
    def name(self) -> str:
        return self._name

    def __del__(self):
        with suppress(NotImplementedError):  # PY36 bug, gets stuck
            if self.name in self._existing_params:  # bug, creates segmentation fault in unittests
                del self._existing_params[self.name]
        with suppress(AttributeError, NotImplementedError):  # if super does not have a __del__
            super().__del__(self)

    def __add__(self, other):
        if isinstance(other, (ZfitModel, ZfitParameter)):
            from . import operations
            with suppress(FunctionNotImplementedError):
                return operations.add(self, other)
        return super().__add__(other)

    def __radd__(self, other):
        if isinstance(other, (ZfitModel, ZfitParameter)):
            from . import operations
            with suppress(FunctionNotImplementedError):
                return operations.add(other, self)
        return super().__radd__(other)

    def __mul__(self, other):
        if isinstance(other, (ZfitModel, ZfitParameter)):
            from . import operations
            with suppress(FunctionNotImplementedError):
                return operations.multiply(self, other)
        return super().__mul__(other)

    def __rmul__(self, other):
        if isinstance(other, (ZfitModel, ZfitParameter)):
            from . import operations
            with suppress(FunctionNotImplementedError):
                return operations.multiply(other, self)
        return super().__rmul__(other)

    def __eq__(self, other):
        return id(self) == id(other)

    def __hash__(self):
        return id(self)


class TFBaseVariable(TFVariable, metaclass=MetaBaseParameter):
    # class TFBaseVariable(WrappedVariable, metaclass=MetaBaseParameter):

    # Needed, otherwise tf variable complains about the name not having a ':' in there
    @property
    def _shared_name(self):
        return self.name


class Parameter(ZfitParameterMixin, TFBaseVariable, BaseParameter, ZfitIndependentParameter):
    """Class for fit parameters, derived from TF Variable class.
    """
    _independent = True
    _independent_params = []
    DEFAULT_STEP_SIZE = 0.001

    def __init__(self, name: str,
                 value: ztyping.NumericalScalarType,
                 lower_limit: Optional[ztyping.NumericalScalarType] = None,
                 upper_limit: Optional[ztyping.NumericalScalarType] = None,
                 step_size: Optional[ztyping.NumericalScalarType] = None,
                 floating: bool = True,
                 dtype: tf.DType = ztypes.float, **kwargs):
        """
            name : name of the parameter,
            value : starting value
            lower_limit : lower limit
            upper_limit : upper limit
            step_size : step size
        """
        self._independent_params.append(self)
        # TODO: sanitize input for TF2
        self._lower_limit_neg_inf = None
        self._upper_limit_neg_inf = None
        if lower_limit is None:
            self._lower_limit_neg_inf = tf.cast(-np.infty, dtype)
        if upper_limit is None:
            self._upper_limit_neg_inf = tf.cast(np.infty, dtype)
        value = tf.cast(value, dtype=ztypes.float)

        def constraint(x):
            return tfp.math.clip_by_value_preserve_gradient(x, clip_value_min=self.lower,
                                                            clip_value_max=self.upper)

        super().__init__(initial_value=value, dtype=dtype, name=name, constraint=constraint,
                         params={}, **kwargs)

        self.lower = tf.cast(lower_limit, dtype=ztypes.float) if lower_limit is not None else lower_limit
        self.upper = tf.cast(upper_limit, dtype=ztypes.float) if upper_limit is not None else upper_limit
        self.floating = floating
        self.step_size = step_size

    def __init_subclass__(cls, **kwargs):
        super().__init_subclass__(**kwargs)
        cls._independent = True  # overwriting independent only for subclass/instance

    @property
    def lower(self):
        limit = self._lower_limit
        if limit is None:
            limit = self._lower_limit_neg_inf
        return limit

    @lower.setter
    @invalidate_graph
    def lower(self, value):
        if value is None and self._lower_limit_neg_inf is None:
            self._lower_limit_neg_inf = tf.cast(-np.infty, dtype=ztypes.float)
        self._lower_limit = value

    @property
    def upper(self):
        limit = self._upper_limit
        if limit is None:
            limit = self._upper_limit_neg_inf
        return limit

    @upper.setter
    @invalidate_graph
    def upper(self, value):
        if value is None and self._upper_limit_neg_inf is None:
            self._upper_limit_neg_inf = tf.cast(np.infty, dtype=ztypes.float)
        self._upper_limit = value

    @property
    def has_limits(self) -> bool:
        """If the parameter has limits set or not

        Returns:
            bool
        """
        no_limits = self._lower_limit is None and self._upper_limit is None
        return not no_limits

    @property
    def at_limit(self) -> tf.Tensor:
        """If the value is at the limit (or over it).

        The precision is up to 1e-5 relative.

        Returns:
            `tf.Tensor`: Boolean `tf.Tensor` that tells whether the value is at the limits.

        """
        if not self.has_limits:
            return tf.constant(False)

        # Adding a slight tolerance to make sure we're not tricked by numerics
        at_lower = z.unstable.less_equal(self.value(), self.lower + (tf.math.abs(self.lower * 1e-5)))
        at_upper = z.unstable.greater_equal(self.value(), self.upper - (tf.math.abs(self.upper * 1e-5)))
        return z.unstable.logical_or(at_lower, at_upper)

    def value(self):
        value = super().value()
        if self.has_limits:
            value = self.constraint(value)
        return value

    def read_value(self):
        value = super().read_value()
        if self.has_limits:
            value = self.constraint(value)
        return value

    @property
    def floating(self):
        if self._floating and (hasattr(self, 'trainable') and not self.trainable):
            raise RuntimeError("Floating is set to true but tf Variable is not trainable.")
        return self._floating

    @floating.setter
    def floating(self, value):
        if not isinstance(value, bool):
            raise TypeError("floating has to be a boolean.")
        self._floating = value

    def _get_dependencies(self):
        return {self}

    @property
    def independent(self):
        return self._independent

    @property
    def step_size(self) -> tf.Tensor:  # TODO: improve default step_size?
        """Step size of the parameter, the estimated order of magnitude of the uncertainty.

        This can be crucial to tune for the minimization. A too large `step_size` can produce NaNs, a too small won't
        converge.

        If the step size is not set, the `DEFAULT_STEP_SIZE` is used.

        Returns:
            :py:class:`tf.Tensor`: the step size
        """
        step_size = self._step_size
        if step_size is None:
            #     # auto-infer from limits
            #     step_splits = 1e5
            #     if self.has_limits:
            #         step_size = (self.upper_limit - self.lower_limit) / step_splits  # TODO improve? can be tensor?
            #     else:
            #         step_size = self.DEFAULT_STEP_SIZE
            #     if np.isnan(step_size):
            #         if self.lower_limit == -np.infty or self.upper_limit == np.infty:
            #             step_size = self.DEFAULT_STEP_SIZE
            #         else:
            #             raise ValueError("Could not set step size. Is NaN.")
            #     # step_size = z.to_real(step_size)
            #     self.step_size = step_size
            step_size = self.DEFAULT_STEP_SIZE
        step_size = z.convert_to_tensor(step_size)
        return step_size

    @step_size.setter
    def step_size(self, value):
        if value is not None:
            value = z.convert_to_tensor(value, preferred_dtype=ztypes.float)
            value = tf.cast(value, dtype=ztypes.float)
        self._step_size = value

    def set_value(self, value: ztyping.NumericalScalarType):
        """Set the :py:class:`~zfit.Parameter` to `value` (temporarily if used in a context manager).

        This operation won't, compared to the assign, return the read value but an object that *can* act as a context
        manager.

        Args:
            value (float): The value the parameter will take on.
        """
        super_assign = super().assign

        def getter():
            return self.value()

        def setter(value):
            super_assign(value=value, read_value=False)

        return TemporarilySet(value=value, setter=setter, getter=getter)

    def randomize(self, minval: Optional[ztyping.NumericalScalarType] = None,
                  maxval: Optional[ztyping.NumericalScalarType] = None,
                  sampler: Callable = tf.random.uniform) -> tf.Tensor:
        """Update the parameter with a randomised value between minval and maxval and return it.


        Args:
            minval (Numerical): The lower bound of the sampler. If not given, `lower_limit` is used.
            maxval (Numerical): The upper bound of the sampler. If not given, `upper_limit` is used.
            sampler (): A sampler with the same interface as `tf.random.uniform`

        Returns:
            `tf.Tensor`: The sampled value
        """
        if not tf.executing_eagerly():
            raise IllegalInGraphModeError("Randomizing values in a parameter within Graph mode is most probably not"
                                          " what is ")
        if minval is None:
            minval = self.lower
        else:
            minval = tf.cast(minval, dtype=self.dtype)
        if maxval is None:
            maxval = self.upper
        else:
            maxval = tf.cast(maxval, dtype=self.dtype)

        value = sampler(size=self.shape, low=minval, high=maxval)

        self.set_value(value=value)
        return value

    def get_params(self, floating: Optional[bool] = True, is_yield: Optional[bool] = None,
                   extract_independent: Optional[bool] = True, only_floating=NotSpecified) -> Set["ZfitParameter"]:
        return extract_filter_params(self, floating=floating, extract_independent=False)

    def __del__(self):
        self._independent_params.remove(self)
        super().__del__()

    def __repr__(self):
        if hasattr(self, "numpy"):  # more explicit: we check for exactly this attribute, nothing inside numpy
            value = self.numpy()
        else:
            value = "graph-node"
        return f"<zfit.{self.__class__.__name__} '{self.name}' floating={self.floating} value={value:.4g}>"

    # LEGACY, deprecate?
    @property
    def lower_limit(self):
        return self.lower

    @lower_limit.setter
    def lower_limit(self, value):
        self.lower = value

    @property
    def upper_limit(self):
        return self.upper

    @upper_limit.setter
    def upper_limit(self, value):
        self.upper = value


class BaseComposedParameter(ZfitParameterMixin, OverloadableMixin, BaseParameter):

    def __init__(self, params, value_fn, name="BaseComposedParameter", **kwargs):
        # 0.4 breaking
        if 'value' in kwargs:
            raise BreakingAPIChangeError("'value' cannot be provided any longer, `value_fn` is needed.")
        super().__init__(name=name, params=params, **kwargs)
        if not callable(value_fn):
            raise TypeError("`value_fn` is not callable.")
        n_func_params = len(signature(value_fn).parameters)
        # TODO(0.6): change, remove legacy?
        if n_func_params == 0:
            if len(params) == 0:
                warnings.warn("No `params` specified, the `value_fn` is supposed to return a constant. "
                              "Use preferably `ConstantParameter` instead", RuntimeWarning)
            else:  # this is the legacy case where the function didn't take arguments
                warnings.warn("The `value_fn` for composed parameters should take the same number"
                              " of arguments as `params` are given.", DeprecationWarning)
                legacy_value_fn = value_fn

                def value_fn(*_):
                    return legacy_value_fn()
            # end legacy

        self._value_fn = value_fn

    def _get_dependencies(self):
        dependents = _extract_dependencies(list(self.params.values()))
        return dependents

    @property
    def floating(self):
        raise LogicalUndefinedOperationError("Cannot be floating or not. Look at the dependencies.")

    @property
    def params(self):
        return self._params

    def value(self):

        value = self._value_fn(*self.params.values())
        return tf.convert_to_tensor(value, dtype=self.dtype)

    def read_value(self):
        return tf.identity(self.value())

    @property
    def shape(self):
        return self.value().shape

    def numpy(self):
        return self.value().numpy()

    @property
    def independent(self):
        return False


class ConstantParameter(OverloadableMixin, ZfitParameterMixin, BaseParameter):

    def __init__(self, name, value, dtype=ztypes.float):
        super().__init__(name=name, params={}, dtype=dtype)
        static_value = tf.get_static_value(value, partial=True)
        if static_value is None:
            raise RuntimeError("Cannot convert input to static value. If you encounter this, please open a bug report"
                               " on Github: https://github.com/zfit/zfit")
        self._value_np = static_value

        self._value = tf.guarantee_const(tf.convert_to_tensor(value, dtype=dtype))

    @property
    def shape(self):
        return self.value().shape

    def value(self) -> tf.Tensor:
        return self._value

    def read_value(self) -> tf.Tensor:
        return self.value()

    @property
    def floating(self):
        return False

    @property
    def independent(self) -> bool:
        return False

    def _get_dependencies(self) -> ztyping.DependentsType:
        return OrderedSet()

    def __repr__(self):
        value = self._value_np
        return f"<zfit.param.{self.__class__.__name__} '{self.name}' dtype={self.dtype.name} value={value:.4g}>"


register_tensor_conversion(ConstantParameter, overload_operators=True)


class ComposedParameter(BaseComposedParameter):
    def __init__(self, name: str, value_fn: Callable,
                 params: Union[Dict[str, ZfitParameter], Iterable[ZfitParameter], ZfitParameter] = NotSpecified,
                 dtype: tf.dtypes.DType = ztypes.float,
                 dependents: Union[Dict[str, ZfitParameter], Iterable[ZfitParameter], ZfitParameter] = NotSpecified):
        """Arbitrary composition of parameters.

        A `ComposedParameter` allows for arbitrary combinations of parameters and correlations

        Args:
            name: Unique name of the Parameter
            value_fn: Function that returns the value of the composed parameter and takes as arguments `params` as
                arguments.
            params: If it is a `dict`, this will direclty be used as the `params` attribute, otherwise the
                parameters will be automatically named with f"param_{i}". The values act as arguments to `value_fn`.
            dtype: Output of `value_fn` dtype
            dependents: DEPRECEATED, use `params` instead.
        """
        if dependents is not NotSpecified:
            params = dependents
            warnings.warn("`dependents` is deprecated, use `params` instead.")
        elif params is NotSpecified:
            raise ValueError
        if isinstance(params, dict):
            params_dict = params
        else:
            params = convert_to_container(params)
            if params is None:
                params_dict = {}
            else:
                params_dict = {f'param_{i}': p for i, p in enumerate(params)}
        super().__init__(params=params_dict, value_fn=value_fn, name=name, dtype=dtype)

    def __repr__(self):
        value = self.value()
        return f"<zfit.{self.__class__.__name__} '{self.name}' dtype={self.dtype.name} value={value:.4g}>"


class ComplexParameter(ComposedParameter):
    def __init__(self, name, value_fn, params, dtype=ztypes.complex):
        """Create a complex parameter.

        .. warning::
            Use the constructor class methods instead of the __init__() constructor:

            - :py:meth:`ComplexParameter.from_cartesian`
            - :py:meth:`ComplexParameter.from_polar`
        """
        super().__init__(name, value_fn=value_fn, params=params, dtype=dtype)
        self._conj = None
        self._mod = None
        self._arg = None
        self._imag = None
        self._real = None

    @classmethod
    def from_cartesian(cls, name, real, imag, dtype=ztypes.complex,
                       floating=True):  # TODO: correct dtype handling, also below
        real = convert_to_parameter(real, name=name + "_real", prefer_constant=not floating)
        imag = convert_to_parameter(imag, name=name + "_imag", prefer_constant=not floating)
        param = cls(name=name,
                    value_fn=lambda: tf.cast(tf.complex(real, imag), dtype=dtype),
                    params=[real, imag])
        param._real = real
        param._imag = imag
        return param

    @classmethod
    def from_polar(cls, name, mod, arg, dtype=ztypes.complex, floating=True, **kwargs):
        mod = convert_to_parameter(mod, name=name + "_mod", prefer_constant=not floating)
        arg = convert_to_parameter(arg, name=name + "_arg", prefer_constant=not floating)
        param = cls(name=name,
                    value_fn=lambda: tf.cast(
                        tf.complex(mod*tf.math.cos(arg), mod*tf.math.sin(arg)),
                        dtype=dtype),
                    params=[mod, arg])
        param._mod = mod
        param._arg = arg
        return param

    @property
    def conj(self):
        if self._conj is None:
            self._conj = ComplexParameter(name='{}_conj'.format(self.name), value_fn=lambda: tf.math.conj(self),
                                          params=self.get_cache_deps(),
                                          dtype=self.dtype)
        return self._conj

    @property
    def real(self):
        real = self._real
        if real is None:
            real = z.to_real(self)
        return real

    @property
    def imag(self):
        imag = self._imag
        if imag is None:
            imag = tf.math.imag(tf.convert_to_tensor(value=self, dtype_hint=self.dtype))  # HACK tf bug #30029
        return imag

    @property
    def mod(self):
        mod = self._mod
        if mod is None:
            mod = tf.math.abs(self)
        return mod

    @property
    def arg(self):
        arg = self._arg
        if arg is None:
            arg = tf.math.atan(self.imag / self.real)
        return arg


_auto_number = 0


def get_auto_number():
    global _auto_number
    auto_number = _auto_number
    _auto_number += 1
    return auto_number


def convert_to_parameter(value, name=None, prefer_constant=True, dependents=None) -> "ZfitParameter":
    """Convert a *numerical* to a constant/floating parameter or return if already a parameter.

    Args:
        value ():
        name ():
        prefer_constant: If True, create a ConstantParameter instead of a Parameter _if possible_.

    """
    is_python = False
    if name is not None:
        name = str(name)

    if callable(value):
        if dependents is None:
            raise ValueError("If the value is a callable, the dependents have to be specified as an empty list/tuple")
        return ComposedParameter(f"Composed_autoparam_{get_auto_number()}", value_fn=value, params=dependents)

    if isinstance(value, ZfitParameter):  # TODO(Mayou36): autoconvert variable. TF 2.0?
        return value
    elif isinstance(value, tf.Variable):
        raise TypeError("Currently, cannot autoconvert tf.Variable to zfit.Parameter.")

    # convert to Tensor
    if not isinstance(value, tf.Tensor):
        is_python = True
        if isinstance(value, complex):
            value = z.to_complex(value)
        else:
            value = z.to_real(value)

    if not run._enable_parameter_autoconversion:
        return value

    if value.dtype.is_complex:
        if name is None:
            name = "FIXED_complex_autoparam_" + str(get_auto_number())
        if prefer_constant:
            raise WorkInProgressError("Constant complex param not here yet, complex Mixin?")
        value = ComplexParameter(name, value_fn=value, floating=not prefer_constant)

    else:
        if prefer_constant:
            if name is None:
                name = "FIXED_autoparam_" + str(get_auto_number()) if name is None else name
            value = ConstantParameter(name, value=value)

        else:
            name = "autoparam_" + str(get_auto_number()) if name is None else name
            value = Parameter(name=name, value=value)

    return value


def set_values(params: Union[Parameter, Iterable[Parameter]],
               values: Union[ztyping.NumericalScalarType,
                             Iterable[ztyping.NumericalScalarType], ZfitResult]):
    """Set the values (using a context manager or not) of multiple parameters.

    Args:
        params: Parameters to set the values
        values: list-like object that supports indexing

    Returns:

    """
    params = convert_to_container(params)
    if isinstance(values, ZfitResult):
        result = values
        values = []
        for param in params:
            if not param in result.params:
                raise ValueError(f"Cannot set {param} with {repr(result)} as it is not contained.")
            values.append(result.params[param]['value'])
    elif len(params) > 1:
        if not tf.is_tensor(values) or isinstance(values, np.ndarray):
            values = convert_to_container(values)
            if not len(params) == len(values):
                raise ValueError(f"Incompatible length of parameters and values: {params}, {values}")
    if not all(param.independent for param in params):
        raise ParameterNotIndependentError(f'trying to set value of parameters that are not independent '
                                           f'{[param for param in params if not param.independent]}')

    def setter(values):
        for i, param in enumerate(params):
            param.set_value(values[i])

    def getter():
        return [param.read_value() for param in params]

    return TemporarilySet(values, setter=setter, getter=getter)<|MERGE_RESOLUTION|>--- conflicted
+++ resolved
@@ -22,12 +22,8 @@
 from . import interfaces as zinterfaces
 from .dependents import _extract_dependencies
 from .interfaces import ZfitModel, ZfitParameter, ZfitIndependentParameter
-<<<<<<< HEAD
-from ..core.baseobject import BaseNumeric
-=======
 from ..core.baseobject import BaseNumeric, extract_filter_params
 from ..minimizers.fitresult import FitResult
->>>>>>> 394366e1
 from ..minimizers.interface import ZfitResult
 from ..settings import ztypes, run
 from ..util import ztyping
