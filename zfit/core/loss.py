#  Copyright (c) 2024 zfit

from __future__ import annotations

from functools import partial
from typing import TYPE_CHECKING, Literal, Optional, Union

import pydantic
from pydantic import Field

from ..serialization.serializer import BaseRepr, Serializer
from .data import convert_to_data
from .serialmixin import SerializableMixin

if TYPE_CHECKING:
    import zfit

import abc
import warnings
from collections.abc import Callable, Iterable, Mapping

import tensorflow as tf
from ordered_set import OrderedSet

import zfit.z.numpy as znp

from .. import settings, z
from ..util import ztyping
from ..util.checks import NONE
from ..util.container import convert_to_container, is_container
from ..util.deprecation import deprecated_args
from ..util.exception import (
    BehaviorUnderDiscussion,
    BreakingAPIChangeError,
    IntentionAmbiguousError,
    NotExtendedPDFError,
)
from ..util.warnings import warn_advanced_feature
from ..z.math import (
    autodiff_gradient,
    autodiff_value_gradients,
    automatic_value_gradients_hessian,
    numerical_gradient,
    numerical_value_gradient,
    numerical_value_gradients_hessian,
)
from .baseobject import BaseNumeric, extract_filter_params
from .constraint import BaseConstraint
from .dependents import _extract_dependencies
from .interfaces import ZfitBinnedData, ZfitData, ZfitLoss, ZfitParameter, ZfitPDF, ZfitSpace
from .parameter import convert_to_parameters, set_values

DEFAULT_FULL_ARG = True


@z.function(wraps="loss")
def _unbinned_nll_tf(
    model: ztyping.PDFInputType,
    data: ztyping.DataInputType,
    fit_range: ZfitSpace,
    log_offset,
):
    """Return the unbinned negative log likelihood for a PDF.

    Args:
        model: |@doc:loss.init.model| PDFs that return the normalized probability for
               *data* under the given parameters.
               If multiple model and data are given, they will be used
               in the same order to do a simultaneous fit. |@docend:loss.init.model|
        data: |@doc:loss.init.data| Dataset that will be given to the *model*.
               If multiple model and data are given, they will be used
               in the same order to do a simultaneous fit. |@docend:loss.init.data|
        fit_range:

    Returns:
        The unbinned nll value as a scalar
    """

    if is_container(model):
        nlls = [
            _unbinned_nll_tf(model=p, data=d, fit_range=r, log_offset=log_offset)
            for p, d, r in zip(model, data, fit_range)
        ]
        nlls_summed = znp.sum(nlls, axis=0)

        nll_finished = nlls_summed
    else:
        if fit_range is not None:
            with data.set_data_range(fit_range):
                probs = model.pdf(data, norm_range=fit_range)
        else:
            probs = model.pdf(data)
        log_probs = znp.log(probs + znp.asarray(1e-307, dtype=znp.float64))  # minor offset to avoid NaNs from log(0)
        if log_offset is None:
            log_offset = znp.array([0.0], dtype=znp.float64)
        nll = _nll_calc_unbinned_tf(
            log_probs=log_probs,
            weights=data.weights if data.weights is not None else None,
            log_offset=log_offset,
        )
        nll_finished = nll
    return nll_finished


@z.function(wraps="tensor", keepalive=True)
def _nll_calc_unbinned_tf(log_probs, weights, log_offset):
    """Calculate the negative log likelihood from the log probabilities."""

    if weights is not None:
        log_probs *= weights  # because it's prob ** weights
    if log_offset is not False:
        log_probs -= log_offset
    return -znp.sum(log_probs, axis=0)
    # nll = -tfp.math.reduce_kahan_sum(input_tensor=log_probs, axis=0)


def _constraint_check_convert(constraints):
    checked_constraints = []
    for constr in constraints:
        if isinstance(constr, BaseConstraint):
            checked_constraints.append(constr)
        else:
            msg = (
                "Constraints have to be of type `Constraint`, a simple"
                " constraint from a function can be constructed with"
                " `SimpleConstraint`."
            )
            raise BreakingAPIChangeError(msg)
    return checked_constraints


class BaseLossRepr(BaseRepr):
    _implementation = None
    _owndict = pydantic.PrivateAttr(default_factory=dict)
    hs3_type: Literal["BaseLoss"] = Field("BaseLoss", alias="type")
    model: Union[
        Serializer.types.PDFTypeDiscriminated,
        list[Serializer.types.PDFTypeDiscriminated],
    ]
    data: Union[
        Serializer.types.DataTypeDiscriminated,
        list[Serializer.types.DataTypeDiscriminated],
    ]
    constraints: Optional[list[Serializer.types.ConstraintTypeDiscriminated]] = Field(default_factory=list)
    options: Optional[Mapping] = Field(default_factory=dict)

    @pydantic.validator("model", "data", "constraints", pre=True)
    def _check_container(cls, v):
        if cls.orm_mode(v):
            v = convert_to_container(v, list)
        return v


class BaseLoss(ZfitLoss, BaseNumeric):
    def __init__(
        self,
        model: ztyping.ModelsInputType,
        data: ztyping.DataInputType,
        fit_range: ztyping.LimitsTypeInput = None,
        constraints: ztyping.ConstraintsTypeInput = None,
        options: Mapping | None = None,
    ):
        # first doc line left blank on purpose, subclass adds class docstring (Sphinx autodoc adds the two)
        """A "simultaneous fit" can be performed by giving one or more ``model``, ``data``, ``fit_range`` to the loss.
        The length of each has to match the length of the others.

        Args:
            model: The model or models to evaluate the data on
            data: Data to use
            fit_range: The fitting range. It's the norm_range for the models (if
                they
                have a norm_range) and the data_range for the data.
            constraints: A Tensor representing a loss constraint. Using
                ``zfit.constraint.*`` allows for easy use of predefined constraints.
            options: Different options for the loss calculation.
        """
        super().__init__(name=type(self).__name__, params={})
        if fit_range is not None and all(fr is not None for fr in fit_range):
            warnings.warn(
                "The fit_range argument is depreceated and will maybe removed in future releases. "
                "It is preferred to define the range in the space"
                " when creating the data and the model.",
                stacklevel=2,
            )

        model, data, fit_range = self._input_check(pdf=model, data=data, fit_range=fit_range)
        self._model = model
        self._data = data
        self._fit_range = fit_range

        options = self._check_init_options(options, data)

        self._options = options
        self._subtractions = {}
        if constraints is None:
            constraints = []
        self._constraints = _constraint_check_convert(convert_to_container(constraints, list))

        self.is_precompiled = False
        self._precompiled_hashes = []

        # not ideal, should be in parametrized. But we don't have too many base classes, so this should work
        self._assert_params_unique()

    @property
    def is_precompiled(self):
        for data, h in zip(self.data, self._precompiled_hashes):
            if data.hashint != h:
                self.is_precompiled = False
                break
        return self._is_precompiled

    @is_precompiled.setter
    def is_precompiled(self, value):
        self._is_precompiled = value
        if value:
            self._precompiled_hashes = [data.hashint for data in self.data]

    def _check_init_options(self, options, data):
        try:
            nevents = sum(d.nevents for d in data)
        except RuntimeError:  # can happen if not yet sampled. What to do? Approx_nevents?
            nevents = 150_000  # sensible default
        options = {} if options is None else options

        if options.get("numhess") is None:
            options["numhess"] = True

        if options.get("numgrad") is None:
            options["numgrad"] = settings.options["numerical_grad"]

        if options.get("kahansum") is None:
            options["kahansum"] = nevents > 500_000  # start using kahan if we have more than 500k events

        if options.get("subtr_const") is None:  # TODO: balance better?
            # if nevents < 200_000:
            #     subtr_const = True
            # elif nevents < 1_000_000:
            #     subtr_const = 'kahan'
            # else:
            #     subtr_const = 'elewise'
            subtr_const = True
            options["subtr_const"] = subtr_const

        return options

    def __init_subclass__(cls, **kwargs):
        super().__init_subclass__(**kwargs)
        cls._name = "UnnamedSubBaseLoss"

    def _get_params(
        self,
        floating: bool | None = True,
        is_yield: bool | None = None,
        extract_independent: bool | None = True,
    ) -> set[ZfitParameter]:
        params = OrderedSet()
        params = params.union(
            *(
                model.get_params(
                    floating=floating,
                    is_yield=is_yield,
                    extract_independent=extract_independent,
                )
                for model in self.model
            )
        )

        return params.union(
            *(
                constraint.get_params(
                    floating=floating,
                    is_yield=False,
                    extract_independent=extract_independent,
                )
                for constraint in self.constraints
            )
        )

    def _input_check(self, pdf, data, fit_range):
        if isinstance(pdf, tuple):
            msg = "`pdf` has to be a pdf or a list of pdfs, not a tuple."
            raise TypeError(msg)
        if isinstance(data, tuple):
            msg = "`data` has to be a data or a list of data, not a tuple."
            raise TypeError(msg)

        # pdf, data = (convert_to_container(obj, non_containers=[tuple]) for obj in (pdf, data))
        pdf, data = self._check_convert_model_data(pdf, data, fit_range)
        # TODO: data, range consistency?
        if fit_range is None:
            fit_range = []
            non_consistent = {"data": [], "model": [], "range": []}
            for p, d in zip(pdf, data):
                if p.norm != d.data_range:
                    non_consistent["data"].append(d)
                    non_consistent["model"].append(p)
                    non_consistent["range"].append((p.space, d.data_range))
                fit_range.append(None)
            if non_consistent["range"]:  # TODO: test
                warn_advanced_feature(
                    f"PDFs {non_consistent['model']} as "
                    f"well as `data` {non_consistent['data']}"
                    f" have different ranges {non_consistent['range']} they"
                    f" are defined in. The data range will cut the data while the"
                    f" norm range defines the normalization.",
                    identifier="inconsistent_fitrange",
                )
        else:
            fit_range = convert_to_container(fit_range, non_containers=[tuple])

        if not len(pdf) == len(data) == len(fit_range):
            msg = (
                "pdf, data and fit_range don't have the same number of components:"
                f"\npdf: {pdf}"
                f"\ndata: {data}"
                f"\nfit_range: {fit_range}"
            )
            raise ValueError(msg)

        # sanitize fit_range
        fit_range = [
            p._convert_sort_space(limits=range_) if range_ is not None else None for p, range_ in zip(pdf, fit_range)
        ]
        # TODO: sanitize pdf, data?
        self.add_cache_deps(cache_deps=pdf)
        self.add_cache_deps(cache_deps=data)
        return pdf, data, fit_range

    def check_precompile(self, *, force=False):
        from zfit import run

        if (not run.executing_eagerly()) or (self.is_precompiled and not force):
            return False
        if do_subtr := self._options.get("subtr_const", False):
            if do_subtr is not True:
                self._options["subtr_const_value"] = do_subtr
            log_offset = self._options.get("subtr_const_value")
            if log_offset is None:

                run.assert_executing_eagerly()  # first time subtr
                nevents_tot = znp.sum([d._approx_nevents for d in self.data])
                log_offset_sum = (
                    self._call_value(
                        data=self.data,
                        model=self.model,
                        fit_range=self.fit_range,
                        constraints=self.constraints,
                        # presumably were not at the minimum,
                        # so the loss will decrease
                        log_offset=z.convert_to_tensor(0.0),
                    )
                    - 10000.0
                )
                log_offset = tf.stop_gradient(-znp.divide(log_offset_sum, nevents_tot))
                self._options["subtr_const_value"] = log_offset
        self.is_precompiled = True
        return True

    def _check_convert_model_data(self, model, data, fit_range):
        model, data = tuple(convert_to_container(obj) for obj in (model, data))

        model_checked = []
        data_checked = []
        for mod, dat in zip(model, data):
            if not isinstance(dat, (ZfitData, ZfitBinnedData)):
                if fit_range is not None:
                    msg = "Fit range should not be used if data is not ZfitData."
                    raise TypeError(msg)

                dat = convert_to_data(data=dat, obs=mod.obs)
            model_checked.append(mod)
            data_checked.append(dat)
        return model_checked, data_checked

    def _input_check_params(self, params):
        return list(self.get_params()) if params is None else convert_to_container(params)

    def add_constraints(self, constraints):
        constraints = convert_to_container(constraints)
        return self._add_constraints(constraints)

    def _add_constraints(self, constraints):
        constraints = _constraint_check_convert(convert_to_container(constraints, container=list))
        self._constraints.extend(constraints)
        return constraints

    @property
    def name(self):
        return self._name

    @property
    def model(self):
        return self._model

    @property
    def data(self):
        return self._data

    @property
    def fit_range(self):
        return self._fit_range

    @property
    def constraints(self):
        return self._constraints

    def _get_dependencies(self):  # TODO: fix, add constraints
        pdf_dependents = _extract_dependencies(self.model)
        pdf_dependents |= _extract_dependencies(self.constraints)
        return pdf_dependents

    @abc.abstractmethod
    def _loss_func(self, model, data, fit_range, constraints, log_offset):
        raise NotImplementedError

    @property
    def errordef(self) -> float | int:
        return self._errordef

    def __call__(
        self,
        _x: ztyping.DataInputType = None,
        # *, full: bool = None,  # Not added, breaks iminuit.
    ) -> znp.array:
        """Calculate the loss value with the given input for the free parameters.

        Args:
            *positional*: Array-like argument to set the parameters. The order of the values correspond to
                the position of the parameters in :py:meth:`~BaseLoss.get_params()` (called without any arguments).
                For more detailed control, it is always possible to wrap :py:meth:`~BaseLoss.value()` and set the
                desired parameters manually.
            full: |@doc:loss.value.full| If True, return the full loss value, otherwise
               allow for the removal of constants and only return
               the part that depends on the parameters. Constants
               don't matter for the task of optimization, but
               they can greatly help with the numerical stability of the loss function. |@docend:loss.value.full|

        Returns:
            Calculated loss value as a scalar.
        """
        if _x is None:
            msg = (
                "Currently, calling a loss requires to give the arguments explicitly."
                " If you think this behavior should be changed, please open an issue"
                " https://github.com/zfit/zfit/issues/new/choose"
            )
            raise BehaviorUnderDiscussion(msg)
        if isinstance(_x, dict):
            msg = "Dicts are not supported when calling a loss, only array-like values."
            raise TypeError(msg)
        if _x is None:
            return self.value(full=True)  # has to be full, otherwise iminuit breaks
        else:
            params = self.get_params()
            with set_values(params, _x):
                return self.value(full=True)

    def value(self, *, full: bool | None = None) -> znp.ndarray:
        """Calculate the loss value with the current values of the free parameters.

        Args:
            full: |@doc:loss.value.full| If True, return the full loss value, otherwise
               allow for the removal of constants and only return
               the part that depends on the parameters. Constants
               don't matter for the task of optimization, but
               they can greatly help with the numerical stability of the loss function. |@docend:loss.value.full|


        Returns:
            Calculated loss value as a scalar.
        """
        self.check_precompile()
        if full is None:
            full = DEFAULT_FULL_ARG
        log_offset = 0.0 if full else self._options.get("subtr_const_value")

        if log_offset is not None:
            log_offset = z.convert_to_tensor(log_offset)

        # log_offset = z.convert_to_tensor(log_offset)
        return self._call_value(self.model, self.data, self.fit_range, self.constraints, log_offset)

    def _call_value(self, model, data, fit_range, constraints, log_offset):
        return self._value(
            model=model,
            data=data,
            fit_range=fit_range,
            constraints=constraints,
            log_offset=log_offset,
        )
        # if self._subtractions.get('kahan') is None:
        #     self._subtractions['kahan'] = value
        # value_subtracted = (value[0] - self._subtractions['kahan'][0]) - (
        #         value[1] - self._subtractions['kahan'][1])
        # return value_subtracted
        # value = value_substracted[0] - value_substracted[1]

    def _value(self, model, data, fit_range, constraints, log_offset):
        return self._loss_func(
            model=model,
            data=data,
            fit_range=fit_range,
            constraints=constraints,
            log_offset=log_offset,
        )

    def __add__(self, other):
        if not isinstance(other, BaseLoss):
            msg = "Has to be a subclass of `BaseLoss` or overwrite `__add__`."
            raise TypeError(msg)
        if type(other) != type(self):
            msg = "cannot safely add two different kind of loss."
            raise ValueError(msg)
        model = self.model + other.model
        data = self.data + other.data
        fit_range = self.fit_range + other.fit_range
        constraints = self.constraints + other.constraints
        kwargs = {"model": model, "data": data, "constraints": constraints}
        if any(fitrng is not None for fitrng in fit_range):
            kwargs["fit_range"] = fit_range
        return type(self)(**kwargs)

    def gradient(self, params: ztyping.ParamTypeInput = None, *, numgrad=None) -> list[tf.Tensor]:
        """Calculate the gradient of the loss with respect to the given parameters.

        Args:
            params: The parameters with respect to which the gradient is calculated. If `None`, all parameters
                are used.
            numgrad: |@doc:loss.args.numgrad| If ``True``, calculate the numerical gradient/Hessian
               instead of using the automatic one. This is
               usually slower if called repeatedly but can
               be used if the automatic gradient fails (e.g. if
               the model is not differentiable, written not in znp.* etc).
               Default will fall back to what the loss is set to. |@docend:loss.args.numgrad|


        Returns:
            The gradient of the loss with respect to the given parameters.
        """
        params = self._input_check_params(params)
        numgrad = self._options["numgrad"] if numgrad is None else numgrad
        params = {p.name: p for p in params}
        self.check_precompile()
        return self._gradient(params=params, numgrad=numgrad)

    def gradients(self, *_, **__):
        msg = "`gradients` is deprecated, use `gradient` instead."
        raise BreakingAPIChangeError(msg)

    @z.function(wraps="loss")
    def _gradient(self, params, numgrad):
        params = tuple(params.values())
        self_value = partial(self.value, full=False)
        if numgrad:
            gradient = numerical_gradient(self_value, params=params)
        else:
            gradient = autodiff_gradient(self_value, params=params)
        return gradient

    def value_gradient(
        self,
        params: ztyping.ParamTypeInput = None,
        *,
        full: bool | None = None,
        numgrad: bool | None = None,
    ) -> tuple[tf.Tensor, tf.Tensor]:
        """Calculate the loss value and the gradient with the current values of the free parameters.

        Args:
            params: The parameters to calculate the gradient for. If not given, all free parameters are used.
            full: |@doc:loss.value.full| If True, return the full loss value, otherwise
               allow for the removal of constants and only return
               the part that depends on the parameters. Constants
               don't matter for the task of optimization, but
               they can greatly help with the numerical stability of the loss function. |@docend:loss.value.full|
            numgrad: |@doc:loss.args.numgrad| If ``True``, calculate the numerical gradient/Hessian
               instead of using the automatic one. This is
               usually slower if called repeatedly but can
               be used if the automatic gradient fails (e.g. if
               the model is not differentiable, written not in znp.* etc).
               Default will fall back to what the loss is set to. |@docend:loss.args.numgrad|

        Returns:
            Calculated loss value as a scalar and the gradient as a tensor.
        """
        params = self._input_check_params(params)
        numgrad = self._options["numgrad"]
        params = {p.name: p for p in params}
        if full is None:
            full = DEFAULT_FULL_ARG
        self.check_precompile()
        return self._value_gradient(params=params, numgrad=numgrad, full=full)

    def value_gradients(self, *_, **__):
        msg = "`value_gradients` is deprecated, use `value_gradient` instead."
        raise BreakingAPIChangeError(msg)

    @z.function(wraps="loss")
    def _value_gradient(self, params, numgrad=False, *, full: bool | None = None):
        params = tuple(params.values())
        if full is None:
            full = DEFAULT_FULL_ARG
        self_value = partial(self.value, full=full)
        if numgrad:
            value, gradient = numerical_value_gradient(self_value, params=params)
        else:
            value, gradient = autodiff_value_gradients(self_value, params=params)
        return value, gradient

    def hessian(
        self,
        params: ztyping.ParamTypeInput = None,
        hessian=None,
        *,
        numgrad: bool | None = None,
    ):
        """Calculate the hessian of the loss with respect to the given parameters.

        Args:
        params: The parameters with respect to which the hessian is calculated. If `None`, all parameters
            are used.
        hessian: Can be 'full' or 'diag'.
        numgrad: |@doc:loss.args.numgrad| If ``True``, calculate the numerical gradient/Hessian
               instead of using the automatic one. This is
               usually slower if called repeatedly but can
               be used if the automatic gradient fails (e.g. if
               the model is not differentiable, written not in znp.* etc).
               Default will fall back to what the loss is set to. |@docend:loss.args.numgrad|
        """
        params = self._input_check_params(params)
<<<<<<< HEAD
        numgrad = self._options["numgrad"] if numgrad is None else numgrad
        self.check_precompile()
        return self.value_gradient_hessian(
            params=params, hessian=hessian, full=False, numgrad=numgrad
        )[2]
=======
        if not self._is_precompiled:
            self._precompile()
            self._is_precompiled = True
        return self.value_gradient_hessian(params=params, hessian=hessian, full=False, numgrad=numgrad)[2]
>>>>>>> 0aefec13

    def value_gradient_hessian(
        self,
        params: ztyping.ParamTypeInput = None,
        hessian=None,
        *,
        full: bool | None = None,
        numgrad=None,
    ) -> tuple[tf.Tensor, tf.Tensor, tf.Tensor]:
        """Calculate the loss value, the gradient and the hessian with the current values of the free parameters.

        Args:
            params: The parameters to calculate the gradient for. If not given, all free parameters are used.
            hessian: Can be 'full' or 'diag'.
            full: |@doc:loss.value.full| If True, return the full loss value, otherwise
               allow for the removal of constants and only return
               the part that depends on the parameters. Constants
               don't matter for the task of optimization, but
               they can greatly help with the numerical stability of the loss function. |@docend:loss.value.full|
            numgrad: |@doc:loss.args.numgrad| If ``True``, calculate the numerical gradient/Hessian
               instead of using the automatic one. This is
               usually slower if called repeatedly but can
               be used if the automatic gradient fails (e.g. if
               the model is not differentiable, written not in znp.* etc).
               Default will fall back to what the loss is set to. |@docend:loss.args.numgrad|

        Returns:
            Calculated loss value as a scalar, the gradient as a tensor and the hessian as a tensor.
        """
        params = self._input_check_params(params)
        numgrad = self._options["numhess"] if numgrad is None else numgrad
        params = {p.name: p for p in params}
        if full is None:
            full = DEFAULT_FULL_ARG

<<<<<<< HEAD
        self.check_precompile()
        vals = self._value_gradient_hessian(
            params=params, hessian=hessian, numerical=numgrad, full=full
        )
=======
        if not self._is_precompiled:
            self._precompile()
            self._is_precompiled = True
        vals = self._value_gradient_hessian(params=params, hessian=hessian, numerical=numgrad, full=full)
>>>>>>> 0aefec13

        return vals[0], z.convert_to_tensor(vals[1]), vals[2]

    def value_gradients_hessian(self, *_, **__):
        msg = "`value_gradients_hessian` is deprecated, use `value_gradient_hessian` instead."
        raise BreakingAPIChangeError(msg)

    @z.function(wraps="loss")
    def _value_gradient_hessian(self, params, hessian, numerical=False, *, full: bool | None = None):
        params = tuple(params.values())
        self_value = partial(self.value, full=full)
        if numerical:
            return numerical_value_gradients_hessian(
                func=self_value, gradient=self.gradient, params=params, hessian=hessian
            )
        else:
            return automatic_value_gradients_hessian(self_value, params=params, hessian=hessian)

    def __repr__(self) -> str:
        class_name = repr(self.__class__)[:-2].split(".")[-1]
        return (
            f"<{class_name} "
            f"model={one_two_many([model.name for model in self.model])} "
            f"data={one_two_many([data.name for data in self.data])} "
            f'constraints={one_two_many(self.constraints, many="True")} '
            f">"
        )

    def __str__(self) -> str:
        class_name = repr(self.__class__)[:-2].split(".")[-1]
        return (
            f"<{class_name}"
            f" model={one_two_many(list(self.model))}"
            f" data={one_two_many(list(self.data))}"
            f' constraints={one_two_many(self.constraints, many="True")}'
            f">"
        )


def one_two_many(values, n=3, many="multiple"):
    values = convert_to_container(values)
    if len(values) > n:
        values = many
    return values


class BaseUnbinnedNLL(BaseLoss, SerializableMixin):
    def create_new(
        self,
        model: ZfitPDF | Iterable[ZfitPDF] | None = NONE,
        data: ZfitData | Iterable[ZfitData] | None = NONE,
        fit_range=NONE,
        constraints=NONE,
        options=NONE,
    ):
        r"""Create a new loss from the current loss and replacing what is given as the arguments.

        This creates a "copy" of the current loss but replaces any argument that is explicitly given.
        Equivalent to creating a new instance but with some arguments taken.

        A loss has more than a model and data (and constraints), it can have internal optimizations
        and more that may do alter the behavior of a naive re-instantiation in unpredictable ways.

        Args:
            model: If not given, the current one will be used.
                |@doc:loss.init.model| PDFs that return the normalized probability for
               *data* under the given parameters.
               If multiple model and data are given, they will be used
               in the same order to do a simultaneous fit. |@docend:loss.init.model|
            data: If not given, the current one will be used.
                |@doc:loss.init.data| Dataset that will be given to the *model*.
               If multiple model and data are given, they will be used
               in the same order to do a simultaneous fit. |@docend:loss.init.data|
            fit_range:
            constraints: If not given, the current one will be used.
                |@doc:loss.init.constraints| Auxiliary measurements ("constraints")
               that add a likelihood term to the loss.

               .. math::
                 \mathcal{L}(\theta) = \mathcal{L}_{unconstrained} \prod_{i} f_{constr_i}(\theta)

               Usually, an auxiliary measurement -- by its very nature -S  should only be added once
               to the loss. zfit does not automatically deduplicate constraints if they are given
               multiple times, leaving the freedom for arbitrary constructs.

               Constraints can also be used to restrict the loss by adding any kinds of penalties. |@docend:loss.init.constraints|
            options: If not given, the current one will be used.
                |@doc:loss.init.options| Additional options (as a dict) for the loss.
               Current possibilities include:

               - 'subtr_const' (default True): subtract from each points
                 log probability density a constant that
                 is approximately equal to the average log probability
                 density in the very first evaluation before
                 the summation. This brings the initial loss value closer to 0 and increases,
                 especially for large datasets, the numerical stability.

                 The value will be stored ith 'subtr_const_value' and can also be given
                 directly.

                 The subtraction should not affect the minimum as the absolute
                 value of the NLL is meaningless. However,
                 with this switch on, one cannot directly compare
                 different likelihoods absolute value as the constant
                 may differ! Use ``create_new`` in order to have a comparable likelihood
                 between different losses or use the ``full`` argument in the value function
                 to calculate the full loss with all constants.


               These settings may extend over time. In order to make sure that a loss is the
               same under the same data, make sure to use ``create_new`` instead of instantiating
               a new loss as the former will automatically overtake any relevant constants
               and behavior. |@docend:loss.init.options|
        """
        if model is NONE:
            model = self.model
        if data is NONE:
            data = self.data
        if fit_range is NONE:
            fit_range = self.fit_range
        if constraints is NONE:
            constraints = self.constraints
            if constraints is not None:
                constraints = constraints.copy()
        if options is NONE:
            options = self._options
            if isinstance(options, dict):
                options = options.copy()
        return type(self)(
            model=model,
            data=data,
            fit_range=fit_range,
            constraints=constraints,
            options=options,
        )


class UnbinnedNLL(BaseUnbinnedNLL):
    _name = "UnbinnedNLL"

    def __init__(
        self,
        model: ZfitPDF | Iterable[ZfitPDF],
        data: ZfitData | Iterable[ZfitData],
        fit_range=None,
        constraints: ztyping.ConstraintsInputType = None,
        options: Mapping[str, object] | None = None,
    ):
        r"""Unbinned Negative Log Likelihood.

        |@doc:loss.init.explain.unbinnednll| The unbinned log likelihood can be written as

        .. math::
            \mathcal{L}_{non-extended}(x | \theta) = \prod_{i} f_{\theta} (x_i)

        where :math:`x_i` is a single event from the dataset *data* and f is the *model*. |@docend:loss.init.explain.unbinnednll|

        |@doc:loss.init.explain.simultaneous| A simultaneous fit can be performed by giving one or more ``model``, ``data``, to the loss. The
        length of each has to match the length of the others

        .. math::
            \mathcal{L}_{simultaneous}(\theta | {data_0, data_1, ..., data_n})
            = \prod_{i} \mathcal{L}(\theta_i, data_i)

        where :math:`\theta_i` is a set of parameters and
        a subset of :math:`\theta` |@docend:loss.init.explain.simultaneous|

        |@doc:loss.init.explain.negativelog| For optimization purposes, it is often easier
        to minimize a function and to use a log transformation. The actual loss is given by

        .. math::
             \mathcal{L} = - \sum_{i}^{n} ln(f(\theta|x_i))

        and therefore being called "negative log ..." |@docend:loss.init.explain.negativelog|

        |@doc:loss.init.explain.weightednll| If the dataset has weights, a weighted likelihood will be constructed instead

        .. math::
            \mathcal{L} = - \sum_{i}^{n} w_i \cdot ln(f(\theta|x_i))

        Note that this is not a real likelihood anymore! Calculating uncertainties
        can be done with hesse (as it has a correction) but will yield wrong
        results with profiling methods. The minimum is however fully valid. |@docend:loss.init.explain.weightednll|
        Args:
            model: |@doc:loss.init.model| PDFs that return the normalized probability for
               *data* under the given parameters.
               If multiple model and data are given, they will be used
               in the same order to do a simultaneous fit. |@docend:loss.init.model|
            data: |@doc:loss.init.data| Dataset that will be given to the *model*.
               If multiple model and data are given, they will be used
               in the same order to do a simultaneous fit. |@docend:loss.init.data|
            constraints: |@doc:loss.init.constraints| Auxiliary measurements ("constraints")
               that add a likelihood term to the loss.

               .. math::
                 \mathcal{L}(\theta) = \mathcal{L}_{unconstrained} \prod_{i} f_{constr_i}(\theta)

               Usually, an auxiliary measurement -- by its very nature -S  should only be added once
               to the loss. zfit does not automatically deduplicate constraints if they are given
               multiple times, leaving the freedom for arbitrary constructs.

               Constraints can also be used to restrict the loss by adding any kinds of penalties. |@docend:loss.init.constraints|
            options: If not given, the current one will be used.
                |@doc:loss.init.options| Additional options (as a dict) for the loss.
               Current possibilities include:

               - 'subtr_const' (default True): subtract from each points
                 log probability density a constant that
                 is approximately equal to the average log probability
                 density in the very first evaluation before
                 the summation. This brings the initial loss value closer to 0 and increases,
                 especially for large datasets, the numerical stability.

                 The value will be stored ith 'subtr_const_value' and can also be given
                 directly.

                 The subtraction should not affect the minimum as the absolute
                 value of the NLL is meaningless. However,
                 with this switch on, one cannot directly compare
                 different likelihoods absolute value as the constant
                 may differ! Use ``create_new`` in order to have a comparable likelihood
                 between different losses or use the ``full`` argument in the value function
                 to calculate the full loss with all constants.


               These settings may extend over time. In order to make sure that a loss is the
               same under the same data, make sure to use ``create_new`` instead of instantiating
               a new loss as the former will automatically overtake any relevant constants
               and behavior. |@docend:loss.init.options|
        """
        super().__init__(
            model=model,
            data=data,
            fit_range=fit_range,
            constraints=constraints,
            options=options,
        )
        self._errordef = 0.5
        extended_pdfs = [pdf for pdf in self.model if pdf.is_extended]
        if extended_pdfs and type(self) == UnbinnedNLL:
            warn_advanced_feature(
                f"Extended PDFs ({extended_pdfs}) are given to a normal UnbinnedNLL. "
                f" This won't take the yield "
                "into account and simply treat the PDFs as non-extended PDFs. To create an "
                "extended NLL, use the `ExtendedUnbinnedNLL`.",
                identifier="extended_in_UnbinnedNLL",
            )

    def _loss_func(self, model, data, fit_range, constraints, log_offset):
        return self._loss_func_watched(
            data=data,
            model=model,
            fit_range=fit_range,
            constraints=constraints,
            log_offset=log_offset,
        )

    @property
    def is_extended(self):
        return False

    @z.function(wraps="loss")
    def _loss_func_watched(self, data, model, fit_range, constraints, log_offset):
        nll = _unbinned_nll_tf(model=model, data=data, fit_range=fit_range, log_offset=log_offset)
        if constraints:
            constraints = z.reduce_sum([c.value() for c in constraints])
            nll += constraints
        return nll

    def _get_params(
        self,
        floating: bool | None = True,
        is_yield: bool | None = None,
        extract_independent: bool | None = True,
    ) -> set[ZfitParameter]:
        if not self.is_extended:
            is_yield = False  # the loss does not depend on the yields
        return super()._get_params(floating, is_yield, extract_independent)


class UnbinnedNLLRepr(BaseLossRepr):
    _implementation = UnbinnedNLL
    hs3_type: Literal["UnbinnedNLL"] = pydantic.Field("UnbinnedNLL", alias="type")


class ExtendedUnbinnedNLL(BaseUnbinnedNLL):
    def __init__(
        self,
        model: ZfitPDF | Iterable[ZfitPDF],
        data: ZfitData | Iterable[ZfitData],
        fit_range=None,
        constraints: ztyping.ConstraintsInputType = None,
        options: Mapping[str, object] | None = None,
    ):
        r"""An Unbinned Negative Log Likelihood with an additional poisson term for the number of events in the dataset.

        |@doc:loss.init.explain.unbinnednll| The unbinned log likelihood can be written as

        .. math::
            \mathcal{L}_{non-extended}(x | \theta) = \prod_{i} f_{\theta} (x_i)

        where :math:`x_i` is a single event from the dataset *data* and f is the *model*. |@docend:loss.init.explain.unbinnednll|

        |@doc:loss.init.explain.extendedterm| The extended likelihood has an additional term

        .. math::
            \mathcal{L}_{extended term} = poiss(N_{tot}, N_{data})
            = N_{data}^{N_{tot}} \frac{e^{- N_{data}}}{N_{tot}!}

        and the extended likelihood is the product of both. |@docend:loss.init.explain.extendedterm|

        |@doc:loss.init.explain.simultaneous| A simultaneous fit can be performed by giving one or more ``model``, ``data``, to the loss. The
        length of each has to match the length of the others

        .. math::
            \mathcal{L}_{simultaneous}(\theta | {data_0, data_1, ..., data_n})
            = \prod_{i} \mathcal{L}(\theta_i, data_i)

        where :math:`\theta_i` is a set of parameters and
        a subset of :math:`\theta` |@docend:loss.init.explain.simultaneous|

        |@doc:loss.init.explain.negativelog| For optimization purposes, it is often easier
        to minimize a function and to use a log transformation. The actual loss is given by

        .. math::
             \mathcal{L} = - \sum_{i}^{n} ln(f(\theta|x_i))

        and therefore being called "negative log ..." |@docend:loss.init.explain.negativelog|

        |@doc:loss.init.explain.weightednll| If the dataset has weights, a weighted likelihood will be constructed instead

        .. math::
            \mathcal{L} = - \sum_{i}^{n} w_i \cdot ln(f(\theta|x_i))

        Note that this is not a real likelihood anymore! Calculating uncertainties
        can be done with hesse (as it has a correction) but will yield wrong
        results with profiling methods. The minimum is however fully valid. |@docend:loss.init.explain.weightednll|
        """
        super().__init__(
            model=model,
            data=data,
            constraints=constraints,
            options=options,
            fit_range=fit_range,
        )
        self._errordef = 0.5

    @z.function(wraps="loss")
    def _loss_func(self, model, data, fit_range, constraints, log_offset):
        nll = _unbinned_nll_tf(model=model, data=data, fit_range=fit_range, log_offset=log_offset)
        if constraints:
            constraints = z.reduce_sum([c.value() for c in constraints])
            nll += constraints
        yields = []
        nevents_collected = []
        for mod, dat in zip(model, data):
            if not mod.is_extended:
                msg = f"The pdf {mod} is not extended but has to be (for an extended fit)"
                raise NotExtendedPDFError(msg)
            nevents = dat.n_events if dat.weights is None else z.reduce_sum(dat.weights)
            nevents = tf.cast(nevents, tf.float64)
            nevents_collected.append(nevents)
            yields.append(mod.get_yield())
        yields = znp.stack(yields, axis=0)
        nevents_collected = znp.stack(nevents_collected, axis=0)

        term_new = tf.nn.log_poisson_loss(nevents_collected, znp.log(yields), compute_full_loss=log_offset is False)
        if log_offset is not False:
            log_offset = znp.asarray(log_offset, dtype=znp.float64)
            term_new += log_offset
        nll += znp.sum(term_new, axis=0)
        return nll

    @property
    def is_extended(self):
        return True

    def _get_params(
        self,
        floating: bool | None = True,
        is_yield: bool | None = None,
        extract_independent: bool | None = True,
    ) -> set[ZfitParameter]:
        return super()._get_params(floating, is_yield, extract_independent)


class ExtendedUnbinnedNLLRepr(BaseLossRepr):
    _implementation = ExtendedUnbinnedNLL
    hs3_type: Literal["ExtendedUnbinnedNLL"] = pydantic.Field("ExtendedUnbinnedNLL", alias="type")


class SimpleLoss(BaseLoss):
    _name = "SimpleLoss"

    @deprecated_args(None, "Use params instead.", ("deps", "dependents"))
    def __init__(
        self,
        func: Callable,
        params: Iterable[zfit.Parameter] | None = None,
        errordef: float | None = None,
        # legacy
        deps: Iterable[zfit.Parameter] = NONE,
        dependents: Iterable[zfit.Parameter] = NONE,
    ):
        r"""Loss from a (function returning a) Tensor.

        This allows for a very generic loss function as the functions only restriction is that is
        should depend on ``zfit.Parameter``.

        Args:
            func: Callable that constructs the loss and returns a tensor without taking an argument.
            params: The dependents (independent ``zfit.Parameter``) of the loss. Essentially the (free) parameters that
              the ``func`` depends on.
            errordef: Definition of which change in the loss corresponds to a change of 1 sigma.
                For example, 1 for Chi squared, 0.5 for negative log-likelihood.

        Usage:

        .. code:: python

            import zfit
            import zfit.z.numpy as znp
            import tensorflow as tf


            param1 = zfit.Parameter('param1', 5, 1, 10)
            # we can build a model here if we want, but in principle, it's not necessary

            x = znp.random.uniform(size=(100,))
            y = x * tf.random.normal(mean=4, stddev=0.1, shape=x.shape, dtype=znp.float64)


            def squared_loss(params):
                param1 = params[0]
                y_pred = x*param1  # this is very simple, but we can of course use any
                # zfit PDF or Func inside
                squared = (y_pred - y)**2
                mse = znp.mean(squared)
                return mse


            loss = zfit.loss.SimpleLoss(squared_loss, param1, errordef=1)

        which can then be used in combination with any zfit minimizer such as Minuit

        .. code:: python

            minimizer = zfit.minimize.Minuit()
            result = minimizer.minimize(loss)
        """
        super().__init__(model=[], data=[], options={"subtr_const": False})
        if dependents is not NONE and params is None:
            params = dependents
        elif deps is not NONE and params is None:  # depreceation
            params = deps
        elif params is None:  # legacy, remove in 0.7
            msg = (
                "params need to be specified explicitly due to the upgrade to 0.4."
                "More information can be found in the upgrade guide on the website."
            )
            raise BreakingAPIChangeError(msg)

        if hasattr(func, "errordef"):
            if errordef is not None:
                msg = "errordef is not allowed if func has an errordef attribute or vice versa."
                raise ValueError(msg)
            errordef = func.errordef

        if errordef is None:
            msg = (
                f"{self} cannot minimize {func} as `errordef` is missing: "
                f"it has to be set as an attribute. Typically 1 (chi2) or 0.5 (NLL)."
            )
            raise ValueError(msg)

        self._simple_func = func
        self._errordef = errordef
        params = convert_to_parameters(params, prefer_constant=False)
        self._params = params
        self._simple_func_params = _extract_dependencies(params)

    def _get_dependencies(self):
        return self._simple_func_params

    def _get_params(
        self,
        floating: bool | None = True,
        is_yield: bool | None = None,
        extract_independent: bool | None = True,
    ) -> set[ZfitParameter]:
        params = super()._get_params(floating, is_yield, extract_independent)
        own_params = extract_filter_params(self._params, floating=floating, extract_independent=extract_independent)
        return params.union(own_params)

    @property
    def errordef(self):
        errordef = self._errordef
        if errordef is None:
            msg = "For this SimpleLoss, no error calculation is possible."
            raise RuntimeError(msg)
        return errordef

    # @z.function(wraps='loss')
    def _loss_func(self, model, data, fit_range, constraints=None, log_offset=None):  # noqa: ARG002
        if log_offset not in (None, False):
            msg = "log_offset is not allowed for a SimpleLoss"
            raise ValueError(msg)
        try:
            params = self._simple_func_params
            params = tuple(params)
            value = self._simple_func(params)
        except TypeError as error:
            if "takes 0 positional arguments but 1 was given" in str(error):
                value = self._simple_func()
            else:
                raise error
        return z.convert_to_tensor(value)

    def __add__(self, other):
        msg = "Cannot add a SimpleLoss, 'addition' of losses can mean anything." "Add them manually"
        raise IntentionAmbiguousError(msg)

    def create_new(
        self,
        func: Callable = NONE,
        params: Iterable[zfit.Parameter] = NONE,
        errordef: float | None = NONE,
    ):
        if func is NONE:
            func = self._simple_func
        if params is NONE:
            params = self._params
        if errordef is NONE:
            errordef = self.errordef

        return type(self)(func=func, params=params, errordef=errordef)<|MERGE_RESOLUTION|>--- conflicted
+++ resolved
@@ -337,7 +337,6 @@
                 self._options["subtr_const_value"] = do_subtr
             log_offset = self._options.get("subtr_const_value")
             if log_offset is None:
-
                 run.assert_executing_eagerly()  # first time subtr
                 nevents_tot = znp.sum([d._approx_nevents for d in self.data])
                 log_offset_sum = (
@@ -629,18 +628,9 @@
                Default will fall back to what the loss is set to. |@docend:loss.args.numgrad|
         """
         params = self._input_check_params(params)
-<<<<<<< HEAD
         numgrad = self._options["numgrad"] if numgrad is None else numgrad
         self.check_precompile()
-        return self.value_gradient_hessian(
-            params=params, hessian=hessian, full=False, numgrad=numgrad
-        )[2]
-=======
-        if not self._is_precompiled:
-            self._precompile()
-            self._is_precompiled = True
         return self.value_gradient_hessian(params=params, hessian=hessian, full=False, numgrad=numgrad)[2]
->>>>>>> 0aefec13
 
     def value_gradient_hessian(
         self,
@@ -676,17 +666,8 @@
         if full is None:
             full = DEFAULT_FULL_ARG
 
-<<<<<<< HEAD
         self.check_precompile()
-        vals = self._value_gradient_hessian(
-            params=params, hessian=hessian, numerical=numgrad, full=full
-        )
-=======
-        if not self._is_precompiled:
-            self._precompile()
-            self._is_precompiled = True
         vals = self._value_gradient_hessian(params=params, hessian=hessian, numerical=numgrad, full=full)
->>>>>>> 0aefec13
 
         return vals[0], z.convert_to_tensor(vals[1]), vals[2]
 
