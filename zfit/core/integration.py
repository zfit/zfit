"""This module contains functions for the numeric as well as the analytic (partial) integration."""
#  Copyright (c) 2022 zfit

from __future__ import annotations

from typing import TYPE_CHECKING

if TYPE_CHECKING:
    import zfit

from collections.abc import Callable

import os
import collections
from contextlib import suppress
from typing import Union

import numpy as np
import tensorflow as tf
import tensorflow_probability as tfp
import tf_quant_finance.math.integration as tf_integration


import zfit.z.numpy as znp
from zfit import z
from .dimension import BaseDimensional
from .interfaces import ZfitData, ZfitModel, ZfitSpace
from ..util.container import convert_to_container
from ..util.temporary import TemporarilySet

from ..settings import ztypes, get_verbosity
from ..util import ztyping
from ..util.exception import AnalyticIntegralNotImplemented, WorkInProgressError
from .space import Space, convert_to_space, supports


def auto_integrate(
    func,
    limits,
    n_axes=None,
    x=None,
    method="AUTO",
    dtype=ztypes.float,
    mc_sampler=tfp.mcmc.sample_halton_sequence,
    max_draws=None,
    tol=None,
    vectorizable=None,
    mc_options=None,
    simpsons_options=None,
    vf_options=None,
):
    if vectorizable is None:
        vectorizable = False
    limits = convert_to_space(limits)

    if n_axes is None:
        n_axes = limits.n_obs
    if method == "AUTO":  # TODO unfinished, other methods?
        if n_axes == 1 and x is None:
            method = "simpson"
        else:
            method = "mc"
    # TODO method
    if method.lower() == "mc":
        mc_options = mc_options or {}
        draws_per_dim = mc_options["draws_per_dim"]
        max_draws = mc_options.get("max_draws")
        integral = mc_integrate(
            x=x,
            func=func,
            limits=limits,
            n_axes=n_axes,
            method=method,
            dtype=dtype,
            mc_sampler=mc_sampler,
            draws_per_dim=draws_per_dim,
            max_draws=max_draws,
            tol=tol,
            importance_sampling=None,
            vectorizable=vectorizable,
        )
    elif method.lower() == "simpson":
        num_points = simpsons_options["draws_simpson"]
        integral = simpson_integrate(func=func, limits=limits, num_points=num_points)
    elif method.lower() == "mc_vegasflow":
        vf_options = vf_options or {}
        n_iter = vf_options.get("n_iter", 20)
        n_iter_pre = vf_options.get("n_iter_pre", 5)
        n_events = vf_options.get("n_events", int(6e6))
        events_limit = vf_options.get("events_limit", int(1e6))
        list_devices = vf_options.get("list_devices")
        compilable = vf_options.get("compilable", True)
        verbose = vf_options.get("verbose", False)  # get_verbosity() >= 0 (?)
        # details: https://github.com/N3PDF/vegasflow/blob/master/src/vegasflow/configflow.py
        vf_options = {
            "VEGASFLOW_LOG_LEVEL": "1",
            "VEGASFLOW_FLOAT": "64",
            "VEGASFLOW_INT": "32",
        }
        integral = mc_vf_integrate(
            func=func,
            limits=limits,
            dtype=dtype,
            n_iter=n_iter,
            n_events=n_events,
            events_limit=events_limit,
            list_devices=list_devices,
            compilable=compilable,
            verbose=verbose,
            # tol=tol,
            **vf_options,
        )
    else:
        raise ValueError(f"Method {method} not a legal choice for integration method.")
    return integral


# TODO implement numerical integration method
def numeric_integrate():
    """Integrate `func` using numerical methods."""
    return None


def simpson_integrate(func, limits, num_points):  # currently not vectorized
    integrals = []
    num_points = tf.cast(num_points, znp.int32)
    num_points += num_points % 2 + 1  # sanitize number of points
    for space in limits:
        lower, upper = space.rect_limits
        if lower.shape[0] > 1:
            raise ValueError(
                "Vectorized spaces in integration currently not supported."
            )
        lower = znp.array(lower)[0, 0]
        upper = znp.array(upper)[0, 0]
        tf.debugging.assert_all_finite(
            (lower, upper),
            "MC integration does (currently) not support unbound limits (np.infty) as given here:"
            "\nlower: {}, upper: {}".format(lower, upper),
        )
        integrals.append(
            tf_integration.simpson(
                func=func,
                lower=lower,
                upper=upper,
                num_points=num_points,
                dtype=znp.float64,
            )
        )
    return znp.sum(integrals, axis=0)


# @z.function
def mc_integrate(
    func: Callable,
    limits: ztyping.LimitsType,
    axes: ztyping.AxesTypeInput | None = None,
    x: ztyping.XType | None = None,
    n_axes: int | None = None,
    draws_per_dim: int = 40000,
    max_draws: int = 800_000,
    tol: float = 1e-6,
    method: str = None,
    dtype: type = ztypes.float,
    mc_sampler: Callable = tfp.mcmc.sample_halton_sequence,
    importance_sampling: Callable | None = None,
    vectorizable=None,
) -> tf.Tensor:
    """Monte Carlo integration of `func` over `limits`.

    Args:
        vectorizable ():
        func: The function to be integrated over
        limits: The limits of the integral
        axes: The row to integrate over. None means integration over all value
        x: If a partial integration is performed, this are the value where x will be evaluated.
        n_axes: the number of total dimensions (old?)
        draws_per_dim: How many random points to draw per dimensions
        method: Which integration method to use
        dtype: |dtype_arg_descr|
        mc_sampler: A function that takes one argument (`n_draws` or similar) and returns
            random value between 0 and 1.
        importance_sampling:

    Returns:
        The integral
    """
    import zfit

    if vectorizable is None:
        vectorizable = False
    tol = znp.array(tol, dtype=znp.float64)
    if axes is not None and n_axes is not None:
        raise ValueError("Either specify axes or n_axes")

    axes = limits.axes
    partial = (axes is not None) and (x is not None)  # axes, value can be tensors

    if axes is not None and n_axes is None:
        n_axes = len(axes)
    if n_axes is not None and axes is None:
        axes = tuple(range(n_axes))

    integrals = []
    for space in limits:
        lower, upper = space._rect_limits_tf
        tf.debugging.assert_all_finite(
            (lower, upper),
            "MC integration does (currently) not support unbound limits (np.infty) as given here:"
            "\nlower: {}, upper: {}".format(lower, upper),
        )

        n_samples = draws_per_dim * n_axes

        chunked_normalization = zfit.run.chunksize < n_samples
        # chunked_normalization = True
        if chunked_normalization and partial:
            print(
                "NOT SUPPORTED! partial and chunked not working, auto switch back to not-chunked."
            )
        if chunked_normalization and not partial:
            n_chunks = int(np.ceil(n_samples / zfit.run.chunksize))
            chunksize = int(np.ceil(n_samples / n_chunks))
            # print("starting normalization with {} chunks and a chunksize of {}".format(n_chunks, chunksize))
            avg = normalization_chunked(
                func=func,
                n_axes=n_axes,
                dtype=dtype,
                x=x,
                num_batches=n_chunks,
                batch_size=chunksize,
                space=space,
            )

        else:
            # TODO: deal with n_obs properly?
            @z.function(wraps="tensor")
            def cond(avg, error, std, ntot, i):
                # return i < 3
                return znp.logical_and(error > tol, ntot < max_draws)

            def body_integrate(avg, error, std, ntot, i):
                ntot_old = ntot
                ntot += n_samples
                if partial:
                    samples_normed = tfp.mcmc.sample_halton_sequence(
                        dim=n_axes,
                        # sequence_indices=tf.range(ntot_old, ntot),
                        num_results=n_samples / 10,
                        # reduce, it explodes otherwise easily
                        # as we don't do adaptive now
                        # to decrease integration size
                        dtype=dtype,
                        randomized=False,
                    )
                else:
                    samples_normed = tfp.mcmc.sample_halton_sequence(
                        dim=n_axes,
                        sequence_indices=tf.range(ntot_old, ntot),
                        # num_results=n_samples,  # to decrease integration size
                        dtype=dtype,
                        randomized=False,
                    )
                samples = (
                    samples_normed * (upper - lower) + lower
                )  # samples is [0, 1], stretch it
                if partial:  # TODO(Mayou36): shape of partial integral?
                    data_obs = x.obs
                    new_obs = []
                    xval = x.value()
                    value_list = []
                    index_samples = 0
                    index_values = 0
                    if len(xval.shape) == 1:
                        xval = znp.expand_dims(xval, axis=1)
                    for i in range(n_axes + xval.shape[-1]):
                        if i in axes:
                            new_obs.append(space.obs[index_samples])
                            value_list.append(samples[:, index_samples])
                            index_samples += 1
                        else:
                            new_obs.append(data_obs[index_values])
                            value_list.append(
                                znp.expand_dims(xval[:, index_values], axis=1)
                            )
                            index_values += 1
                    value_list = [tf.cast(val, dtype=dtype) for val in value_list]
                    xval = PartialIntegralSampleData(
                        sample=value_list, space=Space(obs=new_obs)
                    )
                else:
                    xval = samples
                # convert rnd samples with value to feedable vector
                reduce_axis = 1 if partial else None
                y = func(xval)
                # avg = znp.mean(y)
                ifloat = tf.cast(i, dtype=tf.float64)
                if partial:
                    avg = znp.mean(y, axis=reduce_axis)
                else:
                    avg = avg / (ifloat + 1.0) * ifloat + znp.mean(
                        y, axis=reduce_axis
                    ) / (ifloat + 1.0)
                std = std / (ifloat + 1.0) * ifloat + znp.std(y) / (ifloat + 1.0)
                ntot_float = znp.asarray(ntot, dtype=znp.float64)

                # estimating the error of QMC is non-trivial
                # (https://www.degruyter.com/document/doi/10.1515/mcma-2020-2067/html or
                # https://stats.stackexchange.com/questions/533725/how-to-calculate-quasi-monte-carlo-integration-error-when-sampling-with-sobols)
                # However, we use here just something that is in the right direction for the moment being. Therefore,
                # we use the MC error as an upper bound as QMC is better/equal to MC (for our cases).
                error_sobol = std * znp.log(ntot_float) ** n_axes / ntot_float
                error_random = std / znp.sqrt(ntot_float)
                error = (
                    znp.minimum(error_sobol, error_random) * 0.1
                )  # heuristic factor from using QMC
                return avg, error, std, ntot, i + 1

            avg, error, std, ntot, i = [
                znp.array(0.0, dtype=znp.float64),
                znp.array(9999.0, dtype=znp.float64),  # init value large, irrelevant
                znp.array(0.0, dtype=znp.float64),
                0,
                0,
            ]
            if partial or vectorizable:
                avg, error, std, ntot, i = body_integrate(avg, error, std, ntot, i)
            else:
                avg, error, std, ntot, i = tf.while_loop(
                    cond=cond, body=body_integrate, loop_vars=[avg, error, std, ntot, i]
                )
                from zfit import settings

                if settings.get_verbosity() > 9:
                    tf.print("i:", i, "   ntot:", ntot)

            # avg = tfp.monte_carlo.expectation(f=func, samples=x, axis=reduce_axis)
            # TODO: importance sampling?
            # avg = tfb.monte_carlo.expectation_importance_sampler(f=func, samples=value,axis=reduce_axis)

            def print_none_return():
                from zfit import settings

                if settings.get_verbosity() >= 0:
                    tf.print(
                        "Estimated integral error (",
                        error,
                        ") larger than tolerance (",
                        tol,
                        "), which is maybe not enough (but maybe it's also fine)."
                        " You can (best solution) implement an anatytical integral (see examples in repo) or"
                        " manually set a higher number on the PDF with 'update_integration_options'"
                        " and increase the 'max_draws' (or adjust 'tol'). "
                        "If partial integration is chosen, this can lead to large memory consumption."
                        "This is a new warning checking the integral accuracy. It may warns too often as it is"
                        " Work In Progress. If you have any observation on it, please tell us about it:"
                        " https://github.com/zfit/zfit/issues/new/choose"
                        "To suppress this warning, use zfit.settings.set_verbosity(-1).",
                    )
                return

            if not vectorizable:
                tf.cond(error > tol, print_none_return, lambda: None)
        integral = avg * tf.cast(
            z.convert_to_tensor(space.rect_area()), dtype=avg.dtype
        )
        integrals.append(integral)
    return z.reduce_sum(integrals, axis=0)
    # return z.to_real(integral, dtype=dtype)


def mc_vf_integrate(
    func: Callable,
    limits: ztyping.LimitsType,
    dtype: type = ztypes.float,
    n_iter: int = 20,
    n_iter_prec: int = 10,
    n_events: int = int(6e6),
    events_limit: int = int(1e6),
    list_devices: list = None,
    compilable: bool = True,
    verbose: bool = False,
    tol: float = 1e-6,
    **kwargs,
) -> tf.Tensor:
    """Monte Carlo integration of `func` over `limits` via VegasFlow package.

    Args:
        func: The function to be integrated over
        limits: The limits of the integral
        dtype: |dtype_arg_descr|
        n_iter: Number of iterations
        n_iter_prec: Number of iterations to precompute
            not adapted integrator tends to give bad estimates of the integral with low variance,
            hence precomputation is used to drop the first `n_iter_prec` measurements
        n_events: Number of events (samples) to draw per iteration
        events_limit: Maximum number of events per step
            if `events_limit` is below `n_events` each iteration of the MC
            will be broken down into several steps (in order to limit memory).
            Note: for a better performance, when n_events is greater than the event limit,
            `n_events` should be exactly divisible by `events_limit`
        list_devices: List of devices to look for
        compilable: whether to pass `func` through tf.function or not

    Returns:
        The integral
    """
<<<<<<< HEAD
    os.environ["VEGASFLOW_LOG_LEVEL"] = kwargs.get("VEGASFLOW_LOG_LEVEL", "2" if verbose else "1")
=======
    os.environ["VEGASFLOW_LOG_LEVEL"] = kwargs.get(
        "VEGASFLOW_LOG_LEVEL", "1"
    )  # warn/err
>>>>>>> 95606b0b
    os.environ["VEGASFLOW_FLOAT"] = kwargs.get("VEGASFLOW_FLOAT", "64")
    os.environ["VEGASFLOW_INT"] = kwargs.get("VEGASFLOW_INT", "32")
    if list_devices is None:
        list_devices = ["GPU"] if tf.config.list_physical_devices("GPU") else ["CPU"]
    try:
        import vegasflow as vflow
    except ImportError as e:
        raise ImportError("Install vegasflow to use `mc_vf_integrate`") from e

    axes = limits.axes
    n_dim = len(axes)

    integrals = []
    for space in limits:
        lower, upper = space._rect_limits_tf
        tf.debugging.assert_all_finite(
            (lower, upper),
            "MC integration does (currently) not support unbound limits (np.infty) as given here:"
            "\nlower: {}, upper: {}".format(lower, upper),
        )

        if n_dim == 1:
            lower = tf.reshape(lower, -1)
            upper = tf.reshape(upper, -1)

            def vf_integrand(x):
                """Transform original `func` to match samples `x` ~ U(0,1)."""
                new_x = lower + (upper - lower) * x[:, 0]
                jac = tf.reduce_prod(upper - lower)
                return func(new_x) * jac

        else:

            def vf_integrand(x):
                """Same vf_integrand, but n_dim > 1."""
                new_x = lower + (upper - lower) * x
                jac = tf.reduce_prod(upper - lower)
                return func(new_x) * jac

        if compilable:
            spec_shape = (None,) if n_dim == 1 else (None, n_dim)
            vf_integrand = tf.function(
                vf_integrand,
                input_signature=[tf.TensorSpec(shape=spec_shape, dtype=dtype)],
            )

        vf_integ = vflow.VegasFlow(
            n_dim=n_dim,
            n_events=n_events,
            events_limit=events_limit,
            verbose=verbose,
            list_devices=list_devices,
        )
        vf_integ.compile(vf_integrand, compilable=compilable)

        if n_iter_prec:
            vf_integ.run_integration(n_iter_prec, verbose)
        integral, error = vf_integ.run_integration(n_iter, verbose)

        def print_none_return():
            if get_verbosity() >= 0:
                tf.print(
                    "Estimated integral error (",
                    error,
                    ") larger than tolerance (",
                    tol,
                    "), which is maybe not enough (but maybe it's also fine)."
                    " You can (best solution) implement an analytical integral (see examples in repo) or"
                    " manually set a higher `n_events`/`n_iter` (preferably, the former) or adjust `tol`. "
                    "This is a new warning checking the integral accuracy. It may warn too often as it is"
                    " Work In Progress. If you have any observation on it, please tell us about it:"
                    " https://github.com/zfit/zfit/issues/new/choose"
                    "To suppress this warning, use zfit.settings.set_verbosity(-1).",
                )
            return

        tf.cond(error > tol, print_none_return, lambda: None)
        integrals.append(tf.reshape(integral, (1,)))
    return z.reduce_sum(integrals, axis=0)


# TODO(Mayou36): Make more flexible for sampling
# @z.function
def normalization_nograd(
    func, n_axes, batch_size, num_batches, dtype, space, x=None, shape_after=()
):
    upper, lower = space.rect_limits
    lower = z.convert_to_tensor(lower, dtype=dtype)
    upper = z.convert_to_tensor(upper, dtype=dtype)

    def body(batch_num, mean):
        start_idx = batch_num * batch_size
        end_idx = start_idx + batch_size
        indices = tf.range(start_idx, end_idx, dtype=tf.int32)
        samples_normed = tfp.mcmc.sample_halton_sequence(
            n_axes,
            # num_results=batch_size,
            sequence_indices=indices,
            dtype=dtype,
            randomized=False,
        )
        # halton_sample = tf.random_uniform(shape=(n_axes, batch_size), dtype=dtype)
        samples_normed.set_shape((batch_size, n_axes))
        samples_normed = znp.expand_dims(samples_normed, axis=0)
        samples = samples_normed * (upper - lower) + lower
        func_vals = func(samples)
        if shape_after == ():
            reduce_axis = None
        else:
            reduce_axis = 1
            if len(func_vals.shape) == 1:
                func_vals = znp.expand_dims(func_vals, -1)
        batch_mean = znp.mean(func_vals, axis=reduce_axis)  # if there are gradients
        err_weight = 1 / tf.cast(batch_num + 1, dtype=tf.float64)

        do_print = False
        if do_print:
            tf.print(batch_num + 1)
        return batch_num + 1, mean + err_weight * (batch_mean - mean)

    cond = lambda batch_num, _: batch_num < num_batches

    initial_mean = tf.constant(0, shape=shape_after, dtype=dtype)
    initial_body_args = (0, initial_mean)
    _, final_mean = tf.while_loop(
        cond=cond,
        body=body,
        loop_vars=initial_body_args,
        parallel_iterations=1,
        swap_memory=False,
        back_prop=True,
    )
    # def normalization_grad(x):
    return final_mean


# @z.function
def normalization_chunked(
    func, n_axes, batch_size, num_batches, dtype, space, x=None, shape_after=()
):
    x_is_none = x is None

    @tf.custom_gradient
    def normalization_func(x):
        if x_is_none:
            x = None
        value = normalization_nograd(
            func=func,
            n_axes=n_axes,
            batch_size=batch_size,
            num_batches=num_batches,
            dtype=dtype,
            space=space,
            x=x,
            shape_after=shape_after,
        )

        def grad_fn(dy, variables=None):
            if variables is None:
                return dy, None
            with tf.GradientTape() as tape:
                value = normalization_nograd(
                    func=func,
                    n_axes=n_axes,
                    batch_size=batch_size,
                    num_batches=num_batches,
                    dtype=dtype,
                    space=space,
                    x=x,
                    shape_after=shape_after,
                )

            return dy, tape.gradient(value, variables)

        return value, grad_fn

    fake_x = 1 if x_is_none else x
    return normalization_func(fake_x)


# @z.function
def chunked_average(func, x, num_batches, batch_size, space, mc_sampler):
    lower, upper = space.limits

    fake_resource_var = tf.Variable(
        "fake_hack_ResVar_for_custom_gradient", initializer=z.constant(4242.0)
    )
    fake_x = z.constant(42.0) * fake_resource_var

    @tf.custom_gradient
    def dummy_func(fake_x):  # to make working with custom_gradient
        if x is not None:
            raise WorkInProgressError("partial not yet implemented")

        def body(batch_num, mean):
            if mc_sampler == tfp.mcmc.sample_halton_sequence:
                start_idx = batch_num * batch_size
                end_idx = start_idx + batch_size
                indices = tf.range(start_idx, end_idx, dtype=tf.int32)
                sample = mc_sampler(
                    space.n_obs,
                    sequence_indices=indices,
                    dtype=ztypes.float,
                    randomized=False,
                )
            else:
                sample = mc_sampler(shape=(batch_size, space.n_obs), dtype=ztypes.float)
            sample = tf.guarantee_const(sample)
            sample = (np.array(upper[0]) - np.array(lower[0])) * sample + lower[0]
            sample = znp.transpose(a=sample)
            sample = func(sample)
            sample = tf.guarantee_const(sample)

            batch_mean = znp.mean(sample)
            batch_mean = tf.guarantee_const(batch_mean)
            err_weight = 1 / tf.cast(batch_num + 1, dtype=tf.float64)
            # err_weight /= err_weight + 1
            # print_op = tf.print(batch_mean)
            do_print = False
            if do_print:
                tf.print(batch_num + 1, mean, err_weight * (batch_mean - mean))

            return batch_num + 1, mean + err_weight * (batch_mean - mean)

        cond = lambda batch_num, _: batch_num < num_batches

        initial_mean = tf.convert_to_tensor(value=0, dtype=ztypes.float)
        _, final_mean = tf.while_loop(
            cond=cond,
            body=body,
            loop_vars=(0, initial_mean),
            parallel_iterations=1,
            swap_memory=False,
            back_prop=False,
            maximum_iterations=num_batches,
        )

        def dummy_grad_with_var(dy, variables=None):
            raise WorkInProgressError("Who called me? Mayou36")
            if variables is None:
                raise WorkInProgressError(
                    "Is this needed? Why? It's not a NN. Please make an issue."
                )

            def dummy_grad_func(x):
                values = func(x)
                if variables:
                    gradients = tf.gradients(ys=values, xs=variables, grad_ys=dy)
                else:
                    gradients = None
                return gradients

            return chunked_average(
                func=dummy_grad_func,
                x=x,
                num_batches=num_batches,
                batch_size=batch_size,
                space=space,
                mc_sampler=mc_sampler,
            )

        def dummy_grad_without_var(dy):
            return dummy_grad_with_var(dy=dy, variables=None)

        do_print = False
        if do_print:
            tf.print("Total mean calculated = ", final_mean)

        return final_mean, dummy_grad_with_var

    try:
        return dummy_func(fake_x)
    except TypeError:
        return dummy_func(fake_x)


class PartialIntegralSampleData(BaseDimensional, ZfitData):
    def __init__(self, sample: list[tf.Tensor], space: ZfitSpace):
        """Takes a list of tensors and "fakes" a dataset. Useful for tensors with non-matching shapes.

        Args:
            sample:
            space:
        """
        if not isinstance(sample, list):
            raise TypeError("Sample has to be a list of tf.Tensors")
        super().__init__()
        self._space = space
        self._sample = sample
        self._reorder_indices_list = list(range(len(sample)))

    @property
    def weights(self):
        raise NotImplementedError(
            "Weights for PartialIntegralsampleData are not implemented. Are they needed?"
        )

    @property
    def space(self) -> zfit.Space:
        return self._space

    def sort_by_axes(self, axes, allow_superset: bool = True):
        axes = convert_to_container(axes)
        new_reorder_list = [
            self._reorder_indices_list[self.space.axes.index(ax)] for ax in axes
        ]
        value = self.space.with_axes(axes=axes), new_reorder_list

        getter = lambda: (self.space, self._reorder_indices_list)

        def setter(value):
            self._space, self._reorder_indices_list = value

        return TemporarilySet(value=value, getter=getter, setter=setter)

    def sort_by_obs(self, obs, allow_superset: bool = True):
        obs = convert_to_container(obs)
        new_reorder_list = [
            self._reorder_indices_list[self.space.obs.index(ob)] for ob in obs
        ]

        value = self.space.with_obs(obs=obs), new_reorder_list

        getter = lambda: (self.space, self._reorder_indices_list)

        def setter(value):
            self._space, self._reorder_indices_list = value

        return TemporarilySet(value=value, getter=getter, setter=setter)

    def value(self, obs: list[str] = None):
        return self

    def unstack_x(self, always_list=False):
        unstacked_x = [self._sample[i] for i in self._reorder_indices_list]
        if len(unstacked_x) == 1 and not always_list:
            unstacked_x = unstacked_x[0]
        return unstacked_x

    def __hash__(self) -> int:
        return id(self)


class AnalyticIntegral:
    def __init__(self, *args, **kwargs):
        """Hold analytic integrals and manage their dimensions, limits etc."""
        super().__init__(*args, **kwargs)
        self._integrals = collections.defaultdict(dict)

    def get_max_axes(
        self, limits: ztyping.LimitsType, axes: ztyping.AxesTypeInput = None
    ) -> tuple[int]:
        """Return the maximal available axes to integrate over analytically for given limits.

        Args:
            limits: The integral function will be able to integrate over this limits
            axes: The axes over which (or over a subset) it will integrate

        Returns:
            Tuple[int]:
        """
        if not isinstance(limits, ZfitSpace):
            raise TypeError("`limits` have to be a `ZfitSpace`")
        # limits = convert_to_space(limits=limits)

        return self._get_max_axes_limits(limits, out_of_axes=limits.axes)[
            0
        ]  # only axes

    def _get_max_axes_limits(
        self, limits, out_of_axes
    ):  # TODO: automatic caching? but most probably not relevant
        if out_of_axes:
            out_of_axes = frozenset(out_of_axes)
            implemented_axes = frozenset(
                d for d in self._integrals.keys() if d <= out_of_axes
            )
        else:
            implemented_axes = set(self._integrals.keys())
        implemented_axes = sorted(
            implemented_axes, key=len, reverse=True
        )  # iter through biggest first
        for axes in implemented_axes:
            limits_matched = [
                lim
                for lim, integ in self._integrals[axes].items()
                if integ.limits >= limits
            ]

            if limits_matched:  # one or more integrals available
                return tuple(sorted(axes)), limits_matched
        return (), ()  # no integral available for this axes

    def get_max_integral(
        self, limits: ztyping.LimitsType, axes: ztyping.AxesTypeInput = None
    ) -> None | Integral:
        """Return the integral over the `limits` with `axes` (or a subset of them).

        Args:
            limits:
            axes:

        Returns:
            Return a callable that integrated over the given limits.
        """
        limits = convert_to_space(limits=limits, axes=axes)

        axes, limits = self._get_max_axes_limits(limits=limits, out_of_axes=axes)
        axes = frozenset(axes)
        integrals = [self._integrals[axes][lim] for lim in limits]
        return max(integrals, key=lambda l: l.priority, default=None)

    def register(
        self,
        func: Callable,
        limits: ztyping.LimitsType,
        priority: int = 50,
        *,
        supports_norm: bool = False,
        supports_multiple_limits: bool = False,
    ) -> None:
        """Register an analytic integral.

        Args:
            func: The integral function. Takes 1 argument.
            axes: |dims_arg_descr|
            limits: |limits_arg_descr| `Limits` can be None if `func` works for any
            possible limits
            priority: If two or more integrals can integrate over certain limits, the one with the higher
                priority is taken (usually around 0-100).
            supports_norm: If True, norm_range will (if needed) be given to `func` as an argument.
            supports_multiple_limits: If True, multiple limits may be given as an argument to `func`.
        """

        # if limits is False:
        #     raise ValueError("Limits for the analytical integral have to be specified or None (for any limits).")
        # if limits is None:
        #     limits = tuple((Space.ANY_LOWER, Space.ANY_UPPER) for _ in range(len(axes)))
        #     limits = convert_to_space(axes=axes, limits=limits)
        # else:
        #     limits = convert_to_space(axes=self.axes, limits=limits)
        # limits = limits.get_limits()
        if not isinstance(limits, ZfitSpace):
            raise TypeError("Limits for registering an integral have to be `ZfitSpace`")
        axes = frozenset(limits.axes)

        # add catching everything unsupported:
        func = supports(norm=supports_norm, multiple_limits=supports_multiple_limits)(
            func
        )
        limits = limits.with_axes(axes=tuple(sorted(limits.axes)))
        self._integrals[axes][limits] = Integral(
            func=func, limits=limits, priority=priority
        )  # TODO improve with
        # database-like access

    def integrate(
        self,
        x: ztyping.XType | None,
        limits: ztyping.LimitsType,
        axes: ztyping.AxesTypeInput = None,
        norm: ztyping.LimitsType = None,
        model: ZfitModel = None,
        params: dict = None,
    ) -> ztyping.XType:
        """Integrate analytically over the axes if available.

        Args:
            x: If a partial integration is made, x are the value to be evaluated for the partial
                integrated function. If a full integration is performed, this should be `None`.
            limits: The limits to integrate
            axes: The dimensions to integrate over
            norm: |norm_range_arg_descr|
            params: The parameters of the function


        Returns:
            Union[tf.Tensor, float]:

        Raises:
            AnalyticIntegralNotImplementedError: If the requested integral is not available.
        """
        if axes is None:
            axes = limits.axes
        axes = frozenset(axes)
        integral_holder = self._integrals.get(axes)
        # limits = convert_to_space(axes=self.axes, limits=limits)
        if integral_holder is None:
            raise AnalyticIntegralNotImplemented(
                f"Analytic integral is not available for axes {axes}"
            )
        integral_fn = self.get_max_integral(limits=limits)
        if integral_fn is None:
            raise AnalyticIntegralNotImplemented(
                f"Integral is available for axes {axes}, but not for limits {limits}"
            )

        with suppress(TypeError):
            return integral_fn(
                x=x, limits=limits, norm=norm, params=params, model=model
            )
        with suppress(TypeError):
            return integral_fn(limits=limits, norm=norm, params=params, model=model)

        with suppress(TypeError):
            return integral_fn(
                x=x, limits=limits, norm_range=norm, params=params, model=model
            )
        with suppress(TypeError):
            return integral_fn(
                limits=limits, norm_range=norm, params=params, model=model
            )
        assert False, "Could not integrate, unknown reason. Please fill a bug report."

        # with suppress(TypeError):
        #     return integral_fn(x=x, limits=limits, norm=norm, params=params, model=model)
        # with suppress(TypeError):
        #     return integral_fn(limits=limits, norm=norm, params=params, model=model)


class Integral:  # TODO analytic integral
    def __init__(self, func: Callable, limits: ZfitSpace, priority: int | float):
        """A lightweight holder for the integral function."""
        self.limits = limits
        self.integrate = func
        self.axes = limits.axes
        self.priority = priority

    def __call__(self, *args, **kwargs):
        return self.integrate(*args, **kwargs)


# to be "the" future integral class
class Integration:
    def __init__(self, mc_sampler, draws_per_dim, tol, max_draws, draws_simpson):
        self.tol = tol
        self.max_draws = max_draws
        self.mc_sampler = mc_sampler
        self.draws_per_dim = draws_per_dim
        self.draws_simpson = draws_simpson<|MERGE_RESOLUTION|>--- conflicted
+++ resolved
@@ -405,13 +405,7 @@
     Returns:
         The integral
     """
-<<<<<<< HEAD
     os.environ["VEGASFLOW_LOG_LEVEL"] = kwargs.get("VEGASFLOW_LOG_LEVEL", "2" if verbose else "1")
-=======
-    os.environ["VEGASFLOW_LOG_LEVEL"] = kwargs.get(
-        "VEGASFLOW_LOG_LEVEL", "1"
-    )  # warn/err
->>>>>>> 95606b0b
     os.environ["VEGASFLOW_FLOAT"] = kwargs.get("VEGASFLOW_FLOAT", "64")
     os.environ["VEGASFLOW_INT"] = kwargs.get("VEGASFLOW_INT", "32")
     if list_devices is None:
