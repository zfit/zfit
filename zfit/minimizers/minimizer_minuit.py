#  Copyright (c) 2021 zfit
import warnings
from typing import List, Mapping, Optional

import iminuit
import numpy as np

from .. import z
from ..core.interfaces import ZfitLoss
from ..core.parameter import Parameter, assign_values, set_values
from ..settings import run
from ..util.cache import GraphCachable
from ..util.deprecation import deprecated_args
from ..util.exception import MaximumIterationReached
from .baseminimizer import (BaseMinimizer, minimize_supports,
                            print_minimization_status)
from .fitresult import FitResult
from .strategy import ZfitStrategy
from .termination import EDM, ConvergenceCriterion


class Minuit(BaseMinimizer, GraphCachable):
    _DEFAULT_name = "Minuit"

    @deprecated_args(None, "Use `options` instead.", 'minimizer_options')
    @deprecated_args(None, "Use `maxiter` instead.", 'ncall')
    @deprecated_args(None, "Use `mode` instead.", 'minimize_strategy')
    @deprecated_args(None, "Use `gradient` instead.", 'minuit_grad')
    @deprecated_args(None, "Use `gradient` instead.", 'use_minuit_grad')
    def __init__(self,
                 tol: Optional[float] = None,
                 mode: Optional[int] = None,
                 gradient: Optional[bool] = None,
                 verbosity: Optional[int] = None,
                 options: Optional[Mapping[str, object]] = None,
                 maxiter: Optional[int] = None,
                 criterion: Optional[ConvergenceCriterion] = None,
                 strategy: Optional[ZfitStrategy] = None,
                 name: Optional[str] = None,
                 # legacy arguments
                 use_minuit_grad: Optional[bool] = None,
                 minuit_grad=None,
                 minimize_strategy=None,
                 ncall=None,
                 minimizer_options=None,
                 ):
        """Minuit is a longstanding and well proven algorithm of the L-BFGS-B class implemented in `iminuit`_.

        The package iminuit is the fast, interactive minimizer based on the Minuit2 C++ library; the latter is
        maintained by CERN’s ROOT team. It is an especially robust minimizer that finds the global minimum
        quiet reliably. It is however, like all local minimizers, still rather dependent on close enough
        initial values.

        .. _iminuit: https://iminuit.readthedocs.io/en/stable/.


        Args:
            tol:  |@doc:minimizer.tol| Termination value for the
                   convergence/stopping criterion of the algorithm
                   in order to determine if the minimum has
                   been found. Defaults to 1e-3. |@docend:minimizer.tol|
            mode: A number used by minuit to define the internal minimization strategy, either 0, 1 or 2.
                As `explained in the iminuit docs <>`_, they mean:
                - 0 (default with zfit gradient): the fastest and the number of function calls required to minimise
                    scales linearly with the number of fitted parameters. The Hesse matrix is not computed during the
                    minimisation (only an approximation that is continuously updated).
                    When the number of fitted parameters > 10, you should prefer this strategy.
                - 1 (default with Minuit gradient) medium in speed. The number of function calls required
                    scales quadratically with the number of fitted parameters. The different scales comes from the fact
                     that the Hesse matrix is explicitly computed in a Newton step,
                     if Minuit detects significant correlations between parameters.
                - 2: same quadratic scaling as strategy 1 but is even slower. The Hesse matrix is
                    always explicitly computed in each Newton step.
            gradient: If True, iminuit uses its internal numerical gradient calculation instead of the
                (analytic/numerical) gradient provided by TensorFlow/zfit. If False or ``'zfit'``, the latter
                is used. For smaller datasets with less stable losses, the internal Minuit gradient often performs
                better while the zfit provided gradient improves the convergence rate for larger (10'000+) datasets.
            verbosity: |@doc:minimizer.verbosity| Verbosity of the minimizer. Has to be between 0 and 10.
              The verbosity has the meaning:

               - a value of 0 means quiet and no output
               - above 0 up to 5, information that is good to know but without
                 flooding the user, corresponding to a "INFO" level.
               - A value above 5 starts printing out considerably more and
                 is used more for debugging purposes.
               - Setting the verbosity to 10 will print out every
                 evaluation of the loss function and gradient.

               Some minimizer offer additional output which is also
               distributed as above but may duplicate certain printed values. |@docend:minimizer.verbosity| This
                also changes the iminuit internal verbosity at around 7.
            options: Additional options that will be directly passsed into :meth:`~iminuitMinuit.migrad`
            maxiter: |@doc:minimizer.maxiter| Approximate number of iterations.
                   This corresponds to roughly the maximum number of
                   evaluations of the `value`, 'gradient` or `hessian`. |@docend:minimizer.maxiter|
            criterion: |@doc:minimizer.criterion| Criterion of the minimum. This is an
                   estimated measure for the distance to the
                   minimum and can include the relative
                   or absolute changes of the parameters,
                   function value, gradients and more.
                   If the value of the criterion is smaller
                   than ``loss.errordef * tol``, the algorithm
                   stopps and it is assumed that the minimum
                   has been found. |@docend:minimizer.criterion|
            strategy: |@doc:minimizer.strategy| A class of type `ZfitStrategy` that takes no
                   input arguments in the init. Determines the behavior of the minimizer in
                   certain situations, most notably when encountering
                   NaNs. It can also implement a callback function. |@docend:minimizer.strategy|
            name: |@doc:minimizer.name| Human readable name of the minimizer. |@docend:minimizer.name|


            use_minuit_grad: deprecated, legacy.
            minuit_grad: deprecated, legacy.
            minimize_strategy: deprecated, legacy.
            ncall: deprecated, legacy.
            minimizer_options: deprecated, legacy.
        """
        # legacy
        if isinstance(mode, float) or isinstance(tol, int):
            raise TypeError('mode has to be int, tol a float. The API changed, make sure you use the'
                            ' right parameters.')
        if minimizer_options is not None:
            options = minimizer_options
        if ncall is not None:
            maxiter = ncall
        if minimize_strategy is not None:
            mode = minimize_strategy
        use_grad_legacy = use_minuit_grad if use_minuit_grad is not None else minuit_grad
        if use_grad_legacy is not None:
            gradient = use_grad_legacy
        # end legacy

        if gradient == 'zfit':
            gradient = False
        gradient = True if gradient is None else gradient

        self._internal_maxiter = 20

        options = {} if options is None else options
        options['ncall'] = 0 if maxiter is None else maxiter
        if mode is None:
            mode = 0 if not gradient else 1
        else:
            mode = mode
        if mode not in range(3):
            raise ValueError(f"mode has to be 0, 1 or 2, not {mode}.")
        options['strategy'] = mode

        super().__init__(name=name, strategy=strategy, tol=tol, verbosity=verbosity, criterion=criterion,
                         maxiter=1e20,
                         minimizer_options=options)
        self._minuit_minimizer = None
        self._use_tfgrad_internal = not gradient
        self.minuit_grad = gradient

    # TODO 0.7: legacy, remove `_use_tfgrad`
    @property
    def _use_tfgrad(self):
        warnings.warn("Do not use `minimizer._use_tfgrad`, this will be removed. Use `minuit_grad` instead in the"
                      " initialization.", stacklevel=2)
        return self._use_tfgrad_internal

    @minimize_supports()
    def _minimize(self, loss: ZfitLoss, params: List[Parameter], init):
        if init:
            assign_values(params=params, values=init)
        criterion = self.create_criterion(loss, params)

        minimizer, minimize_options, evaluator = self._make_minuit(loss, params, init)

        self._minuit_minimizer = minimizer

        valid = False
        message = ""
        maxiter_reached = False
        for i in range(self._internal_maxiter):

            # perform minimization
            try:
                minimizer = minimizer.migrad(**minimize_options)
            except MaximumIterationReached as error:
                if minimizer is None:  # it didn't even run once
                    raise MaximumIterationReached("Maximum iteration reached on first wrapped minimizer call. This"
                                                  "is likely to a too low number of maximum iterations (currently"
                                                  f" {evaluator.maxiter}) or wrong internal tolerances, in which"
                                                  f" case: please fill an issue on github.") from error
                maxiter_reached = True
                message = "Maxiter reached"
            else:
                if evaluator.maxiter is not None:
                    maxiter_reached = evaluator.niter > evaluator.maxiter
            if type(criterion) == EDM:  # use iminuits edm
                criterion.last_value = minimizer.fmin.edm
                converged = not minimizer.fmin.is_above_max_edm
            else:
                fitresult = FitResult.from_minuit(loss=loss, params=params, minuit=minimizer, minimizer=self,
                                                  valid=valid, message=message)
                converged = criterion.converged(fitresult)

            if self.verbosity > 5:
                internal_tol = {'edm_minuit': minimizer.fmin.edm}

                print_minimization_status(converged=converged,
                                          criterion=criterion,
                                          evaluator=evaluator,
                                          i=i,
                                          fmin=minimizer.fval,
                                          internal_tol=internal_tol)

            if converged or maxiter_reached:
<<<<<<< HEAD
                assign_values(params, z.convert_to_tensor(minimizer.values))  # make sure it's at the right value
=======
                assign_values(params, minimizer.values)  # make sure it's at the right value
                if not maxiter_reached:
                    valid = True
>>>>>>> e33995ee
                break

        fitresult = FitResult.from_minuit(loss=loss,
                                          params=params,
                                          criterion=criterion,
                                          minuit=minimizer,
                                          minimizer=self.copy(),
                                          valid=valid,
                                          message=message)
        return fitresult

    def _make_minuit(self, loss, params, init):

        evaluator = self.create_evaluator(loss, params)

        # create options
        minimizer_options = self.minimizer_options.copy()
        minimize_options = {}
        precision = minimizer_options.pop('precision', None)
        minimize_options['ncall'] = minimizer_options.pop('ncall')
        minimizer_init = {}
        if 'errordef' in minimizer_options:
            raise ValueError("errordef cannot be specified for Minuit as this is already defined in the Loss.")
        loss_errordef = loss.errordef
        if not isinstance(loss_errordef, (float, int)):
            raise ValueError("errordef has to be a float")
        minimizer_init['errordef'] = loss_errordef
        minimizer_init['pedantic'] = minimizer_options.pop('pedantic', False)
        minimizer_setter = {}
        minimizer_setter['strategy'] = minimizer_options.pop('strategy')
        if self.verbosity > 8:
            minuit_verbosity = 3
        elif self.verbosity > 6:
            minuit_verbosity = 2
        elif self.verbosity > 1:
            minuit_verbosity = 1
        else:
            minuit_verbosity = 0
        if minimizer_options:
            raise ValueError(f"The following options are not (yet) supported: {minimizer_options}")
        init_values = np.array(run(params))

        # create Minuit compatible names
        params_name = [param.name for param in params]
        # TODO 0.7: legacy, remove `_use_tfgrad`
        grad_func = evaluator.gradient if self._use_tfgrad_internal or not self.minuit_grad else None
        minimizer = iminuit.Minuit(evaluator.value, init_values,
                                   grad=grad_func,
                                   name=params_name,
                                   )
        minimizer.precision = precision
        approx_step_sizes = {}
        # get possible initial step size from previous minimizer
        if init:
            approx_step_sizes = init.hesse(params=params, method='approx')

        empty_dict = {}
        for param in params:
            step_size = approx_step_sizes.get(param, empty_dict).get('error')
            if step_size is None and param.has_step_size:
                step_size = param.step_size
            if step_size is not None:
                minimizer.errors[param.name] = step_size
        # set limits
        for param in params:
            if param.has_limits:
                minimizer.limits[param.name] = (param.lower, param.upper)
        # set options
        minimizer.errordef = loss.errordef
        minimizer.print_level = minuit_verbosity
        strategy = minimizer_setter.pop('strategy')
        minimizer.strategy = strategy
        minimizer.tol = (self.tol / 0.002  # iminuit multiplies by default with 0.002
                         / loss.errordef)  # to account for the loss
        assert not minimizer_setter, "minimizer_setter is not empty, bug. Please report. minimizer_setter: {}".format(
            minimizer_setter)
        return minimizer, minimize_options, evaluator

    def copy(self):
        tmp_minimizer = self._minuit_minimizer
        new_minimizer = super().copy()
        new_minimizer._minuit_minimizer = tmp_minimizer
        return new_minimizer<|MERGE_RESOLUTION|>--- conflicted
+++ resolved
@@ -208,13 +208,9 @@
                                           internal_tol=internal_tol)
 
             if converged or maxiter_reached:
-<<<<<<< HEAD
                 assign_values(params, z.convert_to_tensor(minimizer.values))  # make sure it's at the right value
-=======
-                assign_values(params, minimizer.values)  # make sure it's at the right value
                 if not maxiter_reached:
                     valid = True
->>>>>>> e33995ee
                 break
 
         fitresult = FitResult.from_minuit(loss=loss,
