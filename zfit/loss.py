--- conflicted
+++ resolved
@@ -3,18 +3,13 @@
 from ._loss.binnedloss import ExtendedBinnedNLL, BinnedNLL
 from .core.loss import BaseLoss, ExtendedUnbinnedNLL, SimpleLoss, UnbinnedNLL
 
-<<<<<<< HEAD
 __all__ = ["ExtendedUnbinnedNLL",
            "UnbinnedNLL",
            "BinnedNLL",
            "ExtendedBinnedNLL",
            "BaseLoss",
            "SimpleLoss",
-           "experimental_enable_loss_penalty",
            "ExtendedBinnedNLL"]
-=======
-__all__ = ['ExtendedUnbinnedNLL', "UnbinnedNLL", "BaseLoss", "SimpleLoss"]
->>>>>>> 003107a4
 
 from .util.warnings import warn_experimental_feature
 
