"""The setup script."""

#  Copyright (c) 2023 zfit
import os
<<<<<<< HEAD
=======
import platform
import warnings
>>>>>>> d2015ee9

from setuptools import setup

here = os.path.abspath(os.path.dirname(__file__))

with open(
    os.path.join(here, "requirements.txt"), encoding="utf-8"
) as requirements_file:
    requirements = requirements_file.read().splitlines()

with open(
    os.path.join(here, "requirements_dev.txt"), encoding="utf-8"
) as requirements_dev_file:
    requirements_dev = requirements_dev_file.read().splitlines()
requirements_dev = [req.split("#")[0].strip() for req in requirements_dev]

extras_require = {}
extras_require["ipyopt"] = ["ipyopt>=0.12"]
extras_require["nlopt"] = ["nlopt>=2.7.1"]
extras_require["hs3"] = ["asdf"]
extras_require["uproot"] = ["awkward-pandas"]
allreq = sum(extras_require.values(), [])

tests_require = [
    "pytest>=3.4.2",  # breaks unittests
    "pytest-runner>=2.11.1",
    "pytest-rerunfailures>=6",
    "pytest-xdist",
    "pytest-ordering",
    "pytest-randomly",
    "scikit-hep-testdata",
    "pytest-timeout>=1",
    "matplotlib",  # for plots in examples
]
nlopt_req = extras_require.get("nlopt", [])
allreq_nonloptipyopt = allreq.copy()
allreq_nonloptipyopt.pop(allreq.index(nlopt_req[0]))
allreq_nonloptipyopt.pop(allreq.index(extras_require["ipyopt"][0]))

extras_require["all-linux"] = allreq
extras_require["all-darwin"] = allreq_nonloptipyopt + extras_require["nlopt"]
extras_require["all-windows"] = allreq_nonloptipyopt + extras_require["nlopt"]
extras_require["all-silicon"] = allreq_nonloptipyopt

extras_require["tests-linux"] = tests_require + nlopt_req + extras_require["ipyopt"]
extras_require["tests-darwin"] = tests_require + nlopt_req
extras_require["tests-windows"] = tests_require + nlopt_req
extras_require["tests-silicon"] = tests_require

extras_require["dev-linux"] = requirements_dev + extras_require["tests-linux"]
extras_require["dev-darwin"] = requirements_dev + extras_require["tests-darwin"]
extras_require["dev-windows"] = requirements_dev + extras_require["tests-windows"]
extras_require["dev-silicon"] = requirements_dev + extras_require["tests-silicon"]

extras_require["alldev-linux"] = list(
    set(extras_require["all-linux"] + extras_require["dev-linux"])
)
extras_require["alldev-darwin"] = list(
    set(extras_require["all-darwin"] + extras_require["dev-darwin"])
)
extras_require["alldev-silicon"] = list(
    set(extras_require["all-silicon"] + extras_require["dev-silicon"])
)
alldev_windows = list(
    set(extras_require["all-windows"] + extras_require["dev-windows"])
)
alldev_windows.pop(
    alldev_windows.index("jaxlib")
)  # not available on Windows: https://github.com/google/jax/issues/438#issuecomment-939866186
extras_require["alldev-windows"] = alldev_windows

# fill defaults depending on the system
if (platf := platform.platform()) == "darwin" and platform.processor() == "arm":
    platf = "silicon"
elif platf == "win32":
    platf = "windows"
if platf not in ["linux", "windows", "silicon", "darwin"]:
    warnings.warn(
        f"Platform {platf} not recognized, `dev`, `tests` and `alldev` extras contain all requirements. "
    )
    platf = "linux"
extras_require["tests"] = extras_require[f"tests-{platf}"]
extras_require["dev"] = extras_require[f"dev-{platf}"]
extras_require["alldev"] = extras_require[f"alldev-{platf}"]
extras_require["all"] = extras_require[f"all-{platf}"]
setup(
    install_requires=requirements,
    tests_require=tests_require,
    extras_require=extras_require,
    use_scm_version=True,
)<|MERGE_RESOLUTION|>--- conflicted
+++ resolved
@@ -2,11 +2,8 @@
 
 #  Copyright (c) 2023 zfit
 import os
-<<<<<<< HEAD
-=======
 import platform
 import warnings
->>>>>>> d2015ee9
 
 from setuptools import setup
 
